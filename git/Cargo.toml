[package]
name = "git"
version = "0.1.0"
edition = "2021"

# See more keys and their definitions at https://doc.rust-lang.org/cargo/reference/manifest.html

[dependencies]
<<<<<<< HEAD
gtk = { git = "https://github.com/gtk-rs/gtk3-rs.git" }
=======
sha1 = "0.10.6"
>>>>>>> f523f924

[[bin]]
name = "main"
path = "src/main.rs"

[[bin]]
name = "client"
path = "bin/client.rs"

[[bin]]
name = "server"
path = "bin/server.rs"

[lib]
path = "src/lib.rs"
<|MERGE_RESOLUTION|>--- conflicted
+++ resolved
@@ -6,11 +6,8 @@
 # See more keys and their definitions at https://doc.rust-lang.org/cargo/reference/manifest.html
 
 [dependencies]
-<<<<<<< HEAD
 gtk = { git = "https://github.com/gtk-rs/gtk3-rs.git" }
-=======
 sha1 = "0.10.6"
->>>>>>> f523f924
 
 [[bin]]
 name = "main"
