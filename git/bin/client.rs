use git::commands::clone::git_clone;
use git::config::Config;
use std::env;
use git::models::client::Client;
use git::controllers::controller_client::Controller;
use git::views::view_client::View;

fn main() {
    let args: Vec<String> = env::args().collect();
    let config = match Config::new(args) {
        Ok(config) => config,
        Err(error) => {
            println!("Error: {}", error.message());
            return;
        }
    };
    print!("{}", config);

    let address = format!("{}:{}", config.ip, config.port);

    //Cambiar el directorio del cliente
    let client = Client::new(address, "./test/".to_string());

    let controller = Controller::new(client.clone());

    let view = View::new(controller.clone());
    
    match view.start_view(){
        Ok(_) => (),
        Err(error) => eprintln!("Error: {}", error.message()),
    }

<<<<<<< HEAD
    let mut socket = match start_client(&addres) {
        Ok(s) => s,
        Err(e) => {
            println!("{}", e.message());
            return;
        }
    };

    println!("Conexión establecida con el servidor");
    match git_clone(&mut socket) {
        Ok(_) => println!("Clonado exitoso"),
        Err(e) => println!("Error: {}", e.message()),
    };
=======
>>>>>>> 83f177de
}<|MERGE_RESOLUTION|>--- conflicted
+++ resolved
@@ -29,21 +29,4 @@
         Ok(_) => (),
         Err(error) => eprintln!("Error: {}", error.message()),
     }
-
-<<<<<<< HEAD
-    let mut socket = match start_client(&addres) {
-        Ok(s) => s,
-        Err(e) => {
-            println!("{}", e.message());
-            return;
-        }
-    };
-
-    println!("Conexión establecida con el servidor");
-    match git_clone(&mut socket) {
-        Ok(_) => println!("Clonado exitoso"),
-        Err(e) => println!("Error: {}", e.message()),
-    };
-=======
->>>>>>> 83f177de
 }