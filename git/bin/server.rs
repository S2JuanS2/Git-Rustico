--- conflicted
+++ resolved
@@ -2,8 +2,7 @@
 
 use git::config::Config;
 use git::util::connections::start_server;
-<<<<<<< HEAD
-=======
+
 use std::env;
 use std::io::Read;
 use std::net::TcpStream;
@@ -18,7 +17,6 @@
     }
     println!("Recibido: {}", String::from_utf8_lossy(&buffer));
 }
->>>>>>> 83f177de
 
 fn main() {
     let args: Vec<String> = env::args().collect();
@@ -42,32 +40,6 @@
             return;
         }
     };
-<<<<<<< HEAD
-    println!("Servidor escuchando en 127.0.0.1:8080");
-
-    let (mut stream, _address) = match listener.accept() {
-        Ok((stream, address)) => {
-            println!("Nueva conexión: {}", address);
-            (stream, address)
-        }
-        Err(e) => {
-            println!("Error: {}", e);
-            return;
-        }
-    };
-    let mut buffer = [0; 1024]; // Un búfer para almacenar los datos recibidos.
-
-    match stream.read(&mut buffer) {
-        Ok(n) => {
-            if n > 0 {
-                // Convierte los bytes leídos en una cadena y muestra el mensaje.
-                let message = String::from_utf8_lossy(&buffer[..n]);
-                println!("Mensaje del cliente: {}", message);
-            }
-        }
-        Err(e) => {
-            println!("Error: {}", e);
-=======
     println!("Servidor escuchando en {}", address);
 
     for stream in listener.incoming() {
@@ -81,7 +53,6 @@
             Err(e) => {
                 eprintln!("Error al aceptar la conexión: {}", e);
             }
->>>>>>> 83f177de
         }
     }
 }