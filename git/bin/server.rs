--- conflicted
+++ resolved
@@ -1,12 +1,8 @@
 use git::config::Config;
 use git::util::connections::start_server;
-<<<<<<< HEAD
-=======
 use std::env;
 use std::net::TcpStream;
->>>>>>> a7af5658
 use std::io::Read;
-use std::net::TcpStream;
 
 fn handle_client(mut stream: TcpStream) {
     // Leer datos del cliente
