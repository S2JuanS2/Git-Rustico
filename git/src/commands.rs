//! # Módulo de Comandos Git
//!
//! El módulo `commands` contiene submódulos que representan varios comandos de Git y sus implementaciones. Cada submódulo encapsula la lógica y funcionalidad de un comando Git específico, lo que facilita la administración y la ampliación del código.
//!
//! ## Submódulos
//!
//! - [`init.rs`](init/index.html): Contiene la lógica del comando `git init`, que inicializa un nuevo repositorio Git.
//! - [`push.rs`](push/index.html): Representa el comando `git push`, que se utiliza para enviar los cambios locales a un repositorio remoto.
//! - ...

<<<<<<< HEAD
/// Importa submódulos específicos para los comandos Git.
pub mod branch;
pub mod checkout;
pub mod commit;
=======

/// Importa submódulos específicos para los comandos Git.

pub mod add;

pub mod branch;
pub mod checkout;
>>>>>>> 2886683a
pub mod hash_object;
pub mod init;
pub mod cat_file;<|MERGE_RESOLUTION|>--- conflicted
+++ resolved
@@ -8,20 +8,11 @@
 //! - [`push.rs`](push/index.html): Representa el comando `git push`, que se utiliza para enviar los cambios locales a un repositorio remoto.
 //! - ...
 
-<<<<<<< HEAD
 /// Importa submódulos específicos para los comandos Git.
+pub mod commit;
+pub mod add;
 pub mod branch;
 pub mod checkout;
-pub mod commit;
-=======
-
-/// Importa submódulos específicos para los comandos Git.
-
-pub mod add;
-
-pub mod branch;
-pub mod checkout;
->>>>>>> 2886683a
 pub mod hash_object;
 pub mod init;
 pub mod cat_file;