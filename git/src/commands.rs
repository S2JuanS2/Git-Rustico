--- conflicted
+++ resolved
@@ -9,11 +9,6 @@
 //! - ...
 
 /// Importa submódulos específicos para los comandos Git.
-<<<<<<< HEAD
-pub mod init;
-
-pub mod clone;
-=======
 pub mod add;
 pub mod branch;
 pub mod cat_file;
@@ -21,4 +16,5 @@
 pub mod commit;
 pub mod hash_object;
 pub mod init;
->>>>>>> 83f177de
+
+pub mod clone;