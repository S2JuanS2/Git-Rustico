use crate::consts::*;
use crate::errors::GitError;
use crate::models::client::Client;
use std::fs;
use std::fs::File;
use std::io::Write;
use std::path::Path;
use std::io::{BufRead, BufReader};

const BRANCH_DIR: &str = "refs/heads/";

/// Esta función se encarga de llamar a al comando branch con los parametros necesarios
/// ###Parametros:
/// 'args': Vector de Strings que contiene los argumentos que se le pasaran al comando branch
/// 'client': Cliente que contiene el directorio del repositorio local
pub fn handle_branch(args: Vec<&str>, client: Client) -> Result<String, GitError> {
    let directory = client.get_directory_path();
    if args.is_empty() {
        git_branch_list(&directory)
    } else if args.len() == 1 {
        git_branch_create(&directory, args[0], "123456789")
    } else if (args.len() == 2 && args[0] == "-d") || (args.len() == 2 && args[0] == "-D") {
        git_branch_delete(&directory, args[1])
    } else {
        return Err(GitError::InvalidArgumentCountBranchError);
    }
}

pub fn get_current_branch(directory: &str) -> Result<String, GitError> {
    let head_path = format!("{}{}/HEAD", directory, GIT_DIR);
    let head_file = match File::open(head_path) {
        Ok(file) => file,
        Err(_) => return Err(GitError::BranchDirectoryOpenError),
    };

    let reader = BufReader::new(head_file);
    let mut branch = String::new();
    for line in reader.lines() {
        let line = match line {
            Ok(line) => line,
            Err(_) => return Err(GitError::BranchFileReadError),
        };
        let line_split: Vec<&str> = line.split('/').collect();
        branch = line_split[line_split.len() - 1].to_string();
    }

    Ok(branch)
}

/// Muestra por pantalla las branch existentes.
/// ###Parámetros:
/// 'directory': directorio del repositorio local.
pub fn git_branch_list(directory: &str) -> Result<String, GitError> {
    let branches = get_branch(directory)?;
    let mut formatted_branches = String::new();
    for branch in branches {
        formatted_branches.push_str(&format!(" - {}\n", branch))
    }

    Ok(formatted_branches)
}

/// Crea una nueva branch si no existe.
/// ###Parámetros:
/// 'directory': directorio del repositorio local.
/// 'branch_name': Nombre de la branch a crear.
/// 'commit_hash': Contiene el hash del ultimo commit.
pub fn git_branch_create(
    directory: &str,
    branch_name: &str,
    commit_hash: &str,
) -> Result<String, GitError> {
    let branches = get_branch(directory)?;
    if branches.contains(&branch_name.to_string()) {
        return Err(GitError::BranchAlreadyExistsError);
    }

    // Crear un nuevo archivo en .git/refs/heads/ con el nombre de la rama y el contenido es el hash del commit actual.
    let branch_path = format!("{}{}/{}{}", directory, GIT_DIR, BRANCH_DIR, branch_name);

    let mut file = match File::create(branch_path) {
        Ok(file) => file,
        Err(_) => return Err(GitError::BranchDirectoryOpenError),
    };

    match write!(file, "{}", commit_hash) {
        Ok(_) => (),
        Err(_) => return Err(GitError::BranchFileWriteError),
    }
    Ok("Rama creada con éxito".to_string())
}

// Devuelve un vector con los nombres de las branchs
pub fn get_branch(directory: &str) -> Result<Vec<String>, GitError> {
    // "directory/.git/refs/heads"
    let directory_git = format!("{}{}", directory, GIT_DIR);
    let branch_dir = Path::new(&directory_git).join(BRANCH_DIR);

    let entries = match fs::read_dir(branch_dir) {
        Ok(entries) => entries,
        Err(_) => return Err(GitError::BranchDirectoryOpenError),
    };

    let mut branches: Vec<String> = Vec::new();

    for entry in entries {
        match entry {
            Ok(entry) => {
                let branch = match entry.file_name().into_string() {
                    Ok(branch) => branch,
                    Err(_) => return Err(GitError::ReadBranchesError),
                };
                branches.push(branch);
            }
            Err(_) => return Err(GitError::ReadBranchesError),
        }
    }

    Ok(branches)
}

/// Elimina una branch existente
/// ###Parámetros:
/// 'directory': directorio del repositorio local.
/// 'branch_name': Nombre de la branch a eliminar.
<<<<<<< HEAD
pub fn git_branch_delete(directory: &str, branch_name: &str) -> Result<(), GitError> {
    if get_current_branch(directory) == Ok(branch_name.to_string()) {
        return Err(GitError::DeleteBranchError);
    }

=======
pub fn git_branch_delete(directory: &str, branch_name: &str) -> Result<String, GitError> {
    // falta implementar si estas parado en una brac, no la podes eliminar
>>>>>>> d5b4c26b
    let branches = get_branch(directory)?;
    if !branches.contains(&branch_name.to_string()) {
        return Err(GitError::BranchNotFoundError);
    }

    // Crear un nuevo archivo en .git/refs/heads/ con el nombre de la rama y el contenido es el hash del commit actual.
    let branch_path = format!("{}{}/{}{}", directory, GIT_DIR, BRANCH_DIR, branch_name);

    if fs::remove_file(branch_path).is_err() {
        return Err(GitError::DeleteBranchError);
    }

    Ok("Rama eliminada con éxito".to_string())
}

#[cfg(test)]
mod tests {
    use super::*;
    use std::fs;
    use std::path::Path;
    use crate::commands::init::git_init;
    use crate::commands::checkout::git_checkout_switch;

    const TEST_DIRECTORY: &str = "./test_repo";

    #[test]
    fn test_git_branch_list() {
        // Crea una rama ficticia y el directorio
        let branch_name = "test_branch";
        let branch_path = format!("{}{}/{}", TEST_DIRECTORY, GIT_DIR, BRANCH_DIR);

        if let Err(err) = fs::create_dir_all(&branch_path) {
            panic!("Falló al crear el directorio temporal: {}", err);
        }

        let branch_path_file = format!(
            "{}{}/{}{}",
            TEST_DIRECTORY, GIT_DIR, BRANCH_DIR, branch_name
        );
        fs::File::create(&branch_path_file)
            .expect("Falló al crear el archivo que contiene la branch");

        // Cuando ejecuta la función
        let result = git_branch_list(TEST_DIRECTORY);

        // Limpia el archivo de prueba
        if !Path::new(TEST_DIRECTORY).exists() {
            fs::remove_dir_all(TEST_DIRECTORY).expect("Falló al remover el directorio temporal");
        }

        // Entonces la función no lanza error.
        assert!(result.is_ok());
    }

    #[test]
    fn test_git_branch_create() {
        let branch_path = format!("{}{}/{}", TEST_DIRECTORY, GIT_DIR, BRANCH_DIR);
        if let Err(err) = fs::create_dir_all(&branch_path) {
            panic!("Falló al crear el directorio temporal: {}", err);
        }
        let _ = git_branch_delete(TEST_DIRECTORY, "test_new_branch");
        // Cuando ejecuto la función
        let result = git_branch_create(TEST_DIRECTORY, "test_new_branch", "commit_hash_branch");
        // Limpia el archivo de prueba
        if !Path::new(TEST_DIRECTORY).exists() {
            fs::remove_dir_all(TEST_DIRECTORY).expect("Falló al remover el directorio temporal");
        }

        // Entonces la función no lanza error.
        assert!(result.is_ok());
    }

    #[test]
    fn test_git_branch_delete() {
        let branch_path = format!("{}{}/{}", TEST_DIRECTORY, GIT_DIR, BRANCH_DIR);
        if let Err(err) = fs::create_dir_all(&branch_path) {
            panic!("alló al crear el directorio temporal: {}", err);
        }

        // Crea una rama ficticia
        let branch_name = "test_branch_delete";
        let branch_path = format!(
            "{}{}/{}{}",
            TEST_DIRECTORY, GIT_DIR, BRANCH_DIR, branch_name
        );
        fs::File::create(&branch_path).expect("Falló al crear el archivo que contiene la branch");

        // Cuando ejecuto la función
        let result = git_branch_delete(TEST_DIRECTORY, branch_name);

        // Entonces la función no lanza error.
        assert!(result.is_ok());

        // Entonces la rama ha sido eliminada.
        assert!(fs::metadata(&branch_path).is_err());

        // Limpia el archivo de prueba
        if !Path::new(TEST_DIRECTORY).exists() {
            fs::remove_dir_all(TEST_DIRECTORY).expect("Falló al remover el directorio temporal");
        }
    }

    #[test]
    fn test_get_current_branch() -> Result<(), GitError>{
        git_init(TEST_DIRECTORY)?;
        git_branch_create(TEST_DIRECTORY, "test_branch3", "commit_hash_branch")?;
        git_checkout_switch(TEST_DIRECTORY, "test_branch3")?;
        let result = get_current_branch(TEST_DIRECTORY);
        assert_eq!(result, Ok("test_branch3".to_string()));
        Ok(())
    }
}<|MERGE_RESOLUTION|>--- conflicted
+++ resolved
@@ -123,16 +123,11 @@
 /// ###Parámetros:
 /// 'directory': directorio del repositorio local.
 /// 'branch_name': Nombre de la branch a eliminar.
-<<<<<<< HEAD
 pub fn git_branch_delete(directory: &str, branch_name: &str) -> Result<(), GitError> {
     if get_current_branch(directory) == Ok(branch_name.to_string()) {
         return Err(GitError::DeleteBranchError);
     }
 
-=======
-pub fn git_branch_delete(directory: &str, branch_name: &str) -> Result<String, GitError> {
-    // falta implementar si estas parado en una brac, no la podes eliminar
->>>>>>> d5b4c26b
     let branches = get_branch(directory)?;
     if !branches.contains(&branch_name.to_string()) {
         return Err(GitError::BranchNotFoundError);
