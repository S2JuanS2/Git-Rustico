use std::fmt;

use crate::{errors::GitError, util::errors::UtilError};

#[derive(Clone, PartialEq)]
pub enum CommandsError {
    CommandsFromUtil(String), // Para tener polimofismo con UtilError
    CloneMissingRepo,
    CommitEmptyIndex,
    InvalidArgumentCountFetchError,
    CloneMissingRepoError,
    RepositoryNotInitialized,
    CreateGitConfig,
    FileNotFoundConfig,
    MissingUrlConfig,
    InvalidArgumentCountPull,
    RemotoNotInitialized,
    CreateFetchHEAD,
    ReadFetchHEAD,
    WriteFetchHEAD,
    InvalidFetchHeadEntry,
    FetchHeadFileNotFound,
<<<<<<< HEAD
    InvalidConfigFile,
    InvalidEntryConfigFile,
=======
    InvalidArgumentCountAddError,
    ReadDirError,
    InvalidArgumentCountError,
    GenericError, // Error genérico, lo uso para tests.
    OpenFileError,
    RemoveFileError,
    ReadFileError,
    CreateFileError,
    WriteFileError,
    CopyFileError,
    CreateDirError,
    ReadBranchesError,
    AlreadyOnThatBranch,
    BranchDirectoryOpenError,
    BranchAlreadyExistsError,
    BranchFileCreationError,
    BranchFileWriteError,
    DeleteBranchError,
    BranchNotFoundError,
    BranchFileReadError,
    HashObjectInvalid,
    RemoteDoesntExistError,
    HeadBranchError,
    VisitDirectoryError,
    GetHashError,
    DirEntryError,
    PathToStringError,
    DirectoryOpenError,
    InvalidArgumentCountBranchError,
    InvalidArgumentCountCatFileError,
    FlagCatFileNotRecognizedError,
    InvalidArgumentCountCheckoutError,
    FlagCheckoutNotRecognisedError,
    InvalidArgumentCountCloneError,
    InvalidArgumentCountCommitError,
    FlagCommitNotRecognizedError,
    InvalidArgumentCountHashObjectError,
    FlagHashObjectNotRecognizedError,
    FlagLsFilesNotRecognizedError,
    InvalidArgumentCountInitError,
    InvalidArgumentCountStatusError,
    InvalidArgumentCountLsFilesError,
    InvalidArgumentCountLsTreeError,
    InvalidTreeHashError,
    InvalidArgumentCountLogError,
    InvalidArgumentCountMergeError,
    InvalidArgumentCountPullError,
    InvalidArgumentCountPushError,
    InvalidArgumentCountRemoteError,
    InvalidArgumentCountRmError,
    InvalidArgumentShowRefError,
    InvalidArgumentCountCheckIgnoreError,
    InvalidSrcDirectoryError,
    RemoteAlreadyExistsError,
    RemoteDoesNotExistError,
    InvalidArgumentCountTagError,
    TagDirectoryOpenError,
    ReadTagsError,
    TagAlreadyExistsError,
    TagNotExistsError,
>>>>>>> 3c66bf65
}

fn format_error(error: &CommandsError, f: &mut fmt::Formatter<'_>) -> fmt::Result {
    match error {
        CommandsError::CommandsFromUtil(info) => write!(f, "{}", info),
        CommandsError::CloneMissingRepo => {
            write!(f, "CloneMissingRepo: Use: git clone <repositorio>")
        }
        CommandsError::CommitEmptyIndex => write!(f, "Nada al que hacer Commit"),
        CommandsError::InvalidArgumentCountFetchError => {
            write!(f, "InvalidArgumentCountFetchError: Use: git fetch")
        }
        CommandsError::CloneMissingRepoError => {
            write!(f, "CloneMissingRepoError: Use: git clone <repositorio>")
        }
        CommandsError::RepositoryNotInitialized => write!(f, "RepositoryNotInitialized: Use: git init"),
        CommandsError::CreateGitConfig => write!(f, "CreateGitConfig: No se pudo crear el archivo de configuración de Git"),
        CommandsError::FileNotFoundConfig => write!(f, "FileNotFoundConfig: No se encontró el archivo de configuración de Git"),
        CommandsError::MissingUrlConfig => write!(f, "MissingUrlConfig: No se encontró la URL del repositorio remoto en el archivo de configuración de Git"),
        CommandsError::InvalidArgumentCountPull => write!(f, "InvalidArgumentCountPull: Use: git pull"),
        CommandsError::RemotoNotInitialized => write!(f, "RemotoNotInitialized: No se ha inicializado el repositorio remoto"),
        CommandsError::CreateFetchHEAD => write!(f, "CreateFetchHEAD: No se pudo crear el archivo FETCH_HEAD"),
        CommandsError::ReadFetchHEAD => write!(f, "ReadFetchHEAD: No se pudo leer el archivo FETCH_HEAD"),
        CommandsError::WriteFetchHEAD => write!(f, "WriteFetchHEAD: No se pudo escribir el archivo FETCH_HEAD"),
        CommandsError::InvalidFetchHeadEntry => write!(f, "InvalidFetchHeadEntry: Entrada inválida en FETCH_HEAD"),
        CommandsError::FetchHeadFileNotFound => write!(f, "FetchHeadFileNotFound: No se encontró el archivo FETCH_HEAD"),
<<<<<<< HEAD
        CommandsError::InvalidConfigFile => write!(f, "InvalidConfigFile: Archivo de configuración inválido"),
        CommandsError::InvalidEntryConfigFile => write!(f, "InvalidEntryConfigFile: Entrada inválida en el archivo de configuración"),
=======
        CommandsError::InvalidArgumentCountAddError => write!(f, "Número de argumentos inválido para el comando add.\nUsar: git add <file name>"),
        CommandsError::InvalidArgumentCountError => write!(f, "Número de argumentos inválido.\nUse: cargo run -- <path config>"),
        CommandsError::InvalidSrcDirectoryError => write!(f, "Directorio de código fuente inválido, revise su archivo de configuración."),
        CommandsError::GenericError => write!(f, "Error generico."),
        CommandsError::OpenFileError => write!(f, "No se pudo abrir el archivo"),
        CommandsError::RemoveFileError => write!(f, "No se pudo eliminar el archivo"),
        CommandsError::ReadFileError => write!(f, "No se pudo leer el archivo"),
        CommandsError::AlreadyOnThatBranch => write!(f, "Ya estas en esa rama!"),
        CommandsError::ReadBranchesError => write!(f, "No se pudieron leer las branchs del repositorio."),
        CommandsError::BranchDirectoryOpenError => write!(f, "No se pudo abrir el directorio de branchs."),
        CommandsError::BranchAlreadyExistsError => write!(f, "fatal: la rama ya existe"),
        CommandsError::BranchFileCreationError => write!(f, "No se pudo crear el archivo de la branch."),
        CommandsError::BranchFileWriteError => write!(f, "No se pudo escribir en el archivo de la branch."),
        CommandsError::DeleteBranchError => write!(f, "No se pudo borrar la branch"),
        CommandsError::BranchNotFoundError => write!(f, "fatal: la rama no existe"),
        CommandsError::BranchFileReadError => write!(f, "No se pudo leer el archivo de la branch."),
        CommandsError::HashObjectInvalid => write!(f, "Hash del Objeto inválido"),
        CommandsError::CreateFileError => write!(f, "Fallo al crear el archivo"),
        CommandsError::WriteFileError => write!(f, "Fallo al escribir en el archivo"),
        CommandsError::CopyFileError => write!(f, "Fallo al copiar el archivo"),
        CommandsError::CreateDirError => write!(f, "Fallo al crear el directorio"),
        CommandsError::RemoteDoesntExistError => write!(f, "fatal: el repositorio remoto no existe"),
        CommandsError::ReadDirError => write!(f, "Falló al leer el directorio"),
        CommandsError::DirEntryError => write!(f, "Falló al obtener la entrada del directorio"),
        CommandsError::HeadBranchError => write!(f, "No se pudo obtener la rama HEAD"),
        CommandsError::VisitDirectoryError => write!(f, "No se pudo recorrer el directorio"),
        CommandsError::GetHashError => write!(f, "No se pudo obtener el hash del objeto"),
        CommandsError::PathToStringError => write!(f, "No se pudo convertir el path a str"),
        CommandsError::DirectoryOpenError => write!(f, "No se pudo abrir el directorio"),
        CommandsError::InvalidArgumentCountBranchError => write!(f, "Número de argumentos inválido para el comando branch."),
        CommandsError::InvalidArgumentCountCatFileError => write!(f, "Número de argumentos inválido para el comando cat-file.\nUsar: git cat-file <flag> <object hash>"),
        CommandsError::FlagCatFileNotRecognizedError => write!(f, "Flag no reconocida para el comando cat-file"),
        CommandsError::InvalidArgumentCountCheckoutError => write!(f, "Número de argumentos inválido para el comando checkout."),
        CommandsError::FlagCheckoutNotRecognisedError => write!(f, "Flag no reconocida para el comando checkout"),
        CommandsError::InvalidArgumentCountCloneError => write!(f, "Número de argumentos inválido para el comando clone.\nUsar: git clone <url> <path>"),
        CommandsError::InvalidArgumentCountCommitError => write!(f, "Número de argumentos inválido para el comando commit.\nUsar: git commit -m <message>"),
        CommandsError::FlagCommitNotRecognizedError => write!(f, "Flag no reconocida para el comando commit"),
        CommandsError::InvalidArgumentCountHashObjectError => write!(f, "Número de argumentos inválido para el comando hash-object.\nUsar: git hash-object <file name>"),
        CommandsError::FlagHashObjectNotRecognizedError => write!(f, "Flag no reconocida para el comando hash-object"),
        CommandsError::InvalidArgumentCountInitError => write!(f, "Número de argumentos inválido para el comando init.\nUsar: git init"),
        CommandsError::InvalidArgumentCountStatusError => write!(f, "Número de argumentos inválido para el comando status.\nUsar: git status"),
        CommandsError::InvalidArgumentCountLogError => write!(f, "Número de argumentos inválido para el comando log.\nUsar: git log"),
        CommandsError::InvalidArgumentCountMergeError => write!(f, "Número de argumentos inválido para el comando merge.\nUsar: git merge <branch name>"),
        CommandsError::InvalidArgumentCountPullError => write!(f, "Número de argumentos inválido para el comando pull.\nUsar: git pull <remote name> <branch name>"),
        CommandsError::InvalidArgumentCountPushError => write!(f, "Número de argumentos inválido para el comando push.\nUsar: git push <remote name> <branch name>"),
        CommandsError::InvalidArgumentCountRemoteError => write!(f, "Número de argumentos inválido para el comando remote.\nUsar: git remote <flag> <remote name> <url>"),
        CommandsError::InvalidArgumentCountRmError => write!(f, "Número de argumentos inválido para el comando rm.\nUsar: git rm <file name>"),
        CommandsError::InvalidArgumentCountLsFilesError => write!(f, "Número de argumentos inválido para el comando ls-files.\nUsar: git ls-files o git ls-files <flag>"),
        CommandsError::FlagLsFilesNotRecognizedError => write!(f, "Flag no reconocida para el comando ls-files"),
        CommandsError::InvalidArgumentCountLsTreeError => write!(f, "Número de argumentos inválido para el comando ls-tree.\nUsar: git ls-tree o git ls-tree <tree-hash>"),
        CommandsError::InvalidTreeHashError => write!(f, "fatal: not a tree object"),
        CommandsError::InvalidArgumentShowRefError => write!(f, "Número de argumentos inválido para el comando show-ref.\nUsar: git show-ref"),
        CommandsError::InvalidArgumentCountCheckIgnoreError => write!(f, "Número de argumentos inválido para el comando check-ignore.\nUsar: git check-ignore <path name> o git check-ignore --stdin"),
        CommandsError::RemoteAlreadyExistsError => write!(f, "El repositorio remoto ya existe"),
        CommandsError::RemoteDoesNotExistError => write!(f, "El repositorio remoto no existe"),
        CommandsError::InvalidArgumentCountTagError => write!(f, "Número de argumentos inválido para el comando tag.\nUsar: git tag .."),
        CommandsError::TagDirectoryOpenError => write!(f, "No se pudo abrir el directorio de la tag"),
        CommandsError::ReadTagsError => write!(f, "Error al leer la tag"),
        CommandsError::TagAlreadyExistsError => write!(f, "Ya existe una tag con ese nombre"),
        CommandsError::TagNotExistsError => write!(f, "La tag no existe"),
>>>>>>> 3c66bf65
    }
}

impl From<CommandsError> for GitError {
    fn from(err: CommandsError) -> Self {
        GitError::GitFromCommandsError(format!("{}", err))
    }
}

impl From<UtilError> for CommandsError {
    fn from(error: UtilError) -> Self {
        CommandsError::CommandsFromUtil(format!("{}", error))
    }
}

impl fmt::Display for CommandsError {
    fn fmt(&self, f: &mut fmt::Formatter<'_>) -> fmt::Result {
        format_error(self, f)
    }
}

impl fmt::Debug for CommandsError {
    fn fmt(&self, f: &mut fmt::Formatter<'_>) -> fmt::Result {
        format_error(self, f)
    }
}<|MERGE_RESOLUTION|>--- conflicted
+++ resolved
@@ -20,10 +20,8 @@
     WriteFetchHEAD,
     InvalidFetchHeadEntry,
     FetchHeadFileNotFound,
-<<<<<<< HEAD
     InvalidConfigFile,
     InvalidEntryConfigFile,
-=======
     InvalidArgumentCountAddError,
     ReadDirError,
     InvalidArgumentCountError,
@@ -84,7 +82,6 @@
     ReadTagsError,
     TagAlreadyExistsError,
     TagNotExistsError,
->>>>>>> 3c66bf65
 }
 
 fn format_error(error: &CommandsError, f: &mut fmt::Formatter<'_>) -> fmt::Result {
@@ -111,10 +108,8 @@
         CommandsError::WriteFetchHEAD => write!(f, "WriteFetchHEAD: No se pudo escribir el archivo FETCH_HEAD"),
         CommandsError::InvalidFetchHeadEntry => write!(f, "InvalidFetchHeadEntry: Entrada inválida en FETCH_HEAD"),
         CommandsError::FetchHeadFileNotFound => write!(f, "FetchHeadFileNotFound: No se encontró el archivo FETCH_HEAD"),
-<<<<<<< HEAD
         CommandsError::InvalidConfigFile => write!(f, "InvalidConfigFile: Archivo de configuración inválido"),
         CommandsError::InvalidEntryConfigFile => write!(f, "InvalidEntryConfigFile: Entrada inválida en el archivo de configuración"),
-=======
         CommandsError::InvalidArgumentCountAddError => write!(f, "Número de argumentos inválido para el comando add.\nUsar: git add <file name>"),
         CommandsError::InvalidArgumentCountError => write!(f, "Número de argumentos inválido.\nUse: cargo run -- <path config>"),
         CommandsError::InvalidSrcDirectoryError => write!(f, "Directorio de código fuente inválido, revise su archivo de configuración."),
@@ -175,7 +170,6 @@
         CommandsError::ReadTagsError => write!(f, "Error al leer la tag"),
         CommandsError::TagAlreadyExistsError => write!(f, "Ya existe una tag con ese nombre"),
         CommandsError::TagNotExistsError => write!(f, "La tag no existe"),
->>>>>>> 3c66bf65
     }
 }
 
