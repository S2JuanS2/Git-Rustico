use std::fmt;

use crate::{errors::GitError, util::errors::UtilError};

pub enum CommandsError {
    CommandsFromUtil(String), // Para tener polimofismo con UtilError
    CloneMissingRepoInfo(String),
    CloneMissingRepo,
    CommitEmptyIndex,
}

fn format_error(error: &CommandsError, f: &mut fmt::Formatter<'_>) -> fmt::Result {
    match error {
        CommandsError::CommandsFromUtil(info) => write!(f, "{}", info),
<<<<<<< HEAD
        CommandsError::CloneMissingRepo => write!(f, "CloneMissingRepo: Use: git clone <repositorio>"),
        CommandsError::CloneMissingRepoInfo(info) => write!(f, "{}\nMore info: {}", CommandsError::CloneMissingRepo, info),
        CommandsError::CommitEmptyIndex => write!(f, "Nada al que hacer Commit"), 
=======
        CommandsError::CloneMissingRepo => {
            write!(f, "CloneMissingRepo: Use: git clone <repositorio>")
        }
        CommandsError::CloneMissingRepoInfo(info) => write!(
            f,
            "{}\nMore info: {}",
            CommandsError::CloneMissingRepo,
            info
        ),
>>>>>>> 7f6acf32
        // AGregar más errores aquí
    }
}

impl From<CommandsError> for GitError {
    fn from(err: CommandsError) -> Self {
        GitError::GitFromCommandsError(format!("{}", err))
    }
}

impl From<UtilError> for CommandsError {
    fn from(error: UtilError) -> Self {
        CommandsError::CommandsFromUtil(format!("{}", error))
    }
}

impl fmt::Display for CommandsError {
    fn fmt(&self, f: &mut fmt::Formatter<'_>) -> fmt::Result {
        format_error(self, f)
    }
}

impl fmt::Debug for CommandsError {
    fn fmt(&self, f: &mut fmt::Formatter<'_>) -> fmt::Result {
        format_error(self, f)
    }
}<|MERGE_RESOLUTION|>--- conflicted
+++ resolved
@@ -12,11 +12,6 @@
 fn format_error(error: &CommandsError, f: &mut fmt::Formatter<'_>) -> fmt::Result {
     match error {
         CommandsError::CommandsFromUtil(info) => write!(f, "{}", info),
-<<<<<<< HEAD
-        CommandsError::CloneMissingRepo => write!(f, "CloneMissingRepo: Use: git clone <repositorio>"),
-        CommandsError::CloneMissingRepoInfo(info) => write!(f, "{}\nMore info: {}", CommandsError::CloneMissingRepo, info),
-        CommandsError::CommitEmptyIndex => write!(f, "Nada al que hacer Commit"), 
-=======
         CommandsError::CloneMissingRepo => {
             write!(f, "CloneMissingRepo: Use: git clone <repositorio>")
         }
@@ -26,8 +21,7 @@
             CommandsError::CloneMissingRepo,
             info
         ),
->>>>>>> 7f6acf32
-        // AGregar más errores aquí
+        CommandsError::CommitEmptyIndex => write!(f, "Nada al que hacer Commit"),
     }
 }
 
