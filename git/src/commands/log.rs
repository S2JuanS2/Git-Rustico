--- conflicted
+++ resolved
@@ -57,7 +57,6 @@
     }
 
     Ok(())
-<<<<<<< HEAD
 }
 
 #[cfg(test)]
@@ -108,6 +107,4 @@
             fs::remove_dir_all(directory).expect("Falló al remover el directorio temporal");
         }
     }
-=======
->>>>>>> 3a7449dd
 }