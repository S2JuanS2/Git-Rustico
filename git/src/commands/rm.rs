<<<<<<< HEAD
use crate::errors::GitError;
use crate::util::formats::hash_generate;
use std::fs::{self, File};
use std::io::Read;
use std::io::Write;

const GIT_DIR: &str = "/.git";

/// Remueve un archivo del working directory y del index.
/// ###Parametros
/// 'directory': directorio del repositorio local.
/// 'file_name': nombre del archivo a remover.
pub fn git_rm(directory: &str, file_name: &str) -> Result<(), GitError> {
    match compare_hash(file_name, directory) {
        Ok(can_rm) => can_rm,
        Err(_) => return Err(GitError::ReadFileError),
    };

    Ok(())
}

/// Compara el hash del archivo que se quiere remover con el hash de ese archivo que esta en el index.
/// ###Parametros
/// 'file_name': nombre del archivo a remover.
/// 'directory': directorio del repositorio local.
fn compare_hash(file_name: &str, directory: &str) -> Result<(), GitError> {
    let file_path = format!("{}/{}", directory, file_name);
    let file_content = match fs::read_to_string(file_path) {
        Ok(content) => content,
        Err(_) => return Err(GitError::ReadFileError),
    };
    let hash_file = hash_generate(&file_content);

    match remove_from_index(directory, file_name, hash_file.as_str()) {
        Ok(_) => {}
        Err(_) => return Err(GitError::ReadFileError), // CAMBIAR ERROR
    };

    Ok(())
}

/// Obtiene el hash del archivo que se quiere remover del index y lo compara con el hash del archivo
/// que se quiere remover del working directory. Si son iguales, se remueve del index y del working directory.
/// ###Parametros
/// 'directory': directorio del repositorio local.
/// 'file_name': nombre del archivo a remover.
/// 'hash_file': hash del archivo que se quiere remover del index.
fn remove_from_index(directory: &str, file_name: &str, hash_file: &str) -> Result<(), GitError> {
    // directory/.git/index
    let directory_git = format!("{}{}", directory, GIT_DIR);
    let index_file_path = format!("{}{}", directory_git, "/index");
    let index_file_path = index_file_path.as_str();

    let index_file = File::open(index_file_path);
    let mut index_file = match index_file {
        Ok(file) => file,
        Err(_) => return Err(GitError::OpenFileError),
    };
    let mut index_content: String = String::new();
    let read_index_file = index_file.read_to_string(&mut index_content);
    let _ = match read_index_file {
        Ok(file) => file,
        Err(_) => return Err(GitError::ReadFileError),
    };

    // Divide el contenido del índice en líneas.
    let mut lines: Vec<String> = index_content.lines().map(String::from).collect();

    // Encuentra la línea que empiece con el nombre del archivo.
    let index_hash = lines.iter().position(|line| line.starts_with(file_name));

    // Si se encuentra la línea, elimínala del vector.
    if let Some(index) = index_hash {
        if lines[index].ends_with(hash_file) {
            lines.remove(index);
            let file_path = format!("{}/{}", directory, file_name);
            // Se remueve del working directory
            match fs::remove_file(file_path) {
                Ok(_) => {}
                Err(_) => return Err(GitError::OpenFileError), // CAMBIAR EL ERROR
            };
        } else {
            println!("No se puede remover el archivo porque no esta en su version mas reciente.");
        }
    }

    let mut index_file = match File::create(index_file_path) {
        Ok(file) => file,
        Err(_) => return Err(GitError::OpenFileError),
    };

    // Escribe las líneas restantes en el archivo de índice.
    for line in &lines {
        if writeln!(index_file, "{}", line).is_err() {
            return Err(GitError::WriteFileError);
        };
    }

    Ok(())
}

#[cfg(test)]
mod tests {
    use std::io::Write;

    use super::*;

    #[test]
    fn rm_test() {
        // Se crea un directorio temporal.
        fs::create_dir_all("a/.git").expect("Error");

        // Se crea un archivo temporal y se escribe algo.
        let mut rm_file = File::create(format!("{}remove.rs", "a/")).expect("Error");
        rm_file.write_all(b"hola").expect("Error");

        // Se crea un archivo temporal para el index y se le agregan dos entradas.
        let mut index_file = File::create("a/.git/index").expect("Error");
        index_file.write_all(b"remove.rs blob 99800b85d3383e3a2fb45eb7d0066a4879a9dad0\nhola.rs blob sjdi293usjdkosju29eue2993sjhdia9992udhh0").expect("Error");
        let mut index_file = File::open("a/.git/index").expect("Error");
        let mut index_content = String::new();
        index_file
            .read_to_string(&mut index_content)
            .expect("Error");

        // Se chequea que el index se haya creado bien.
        assert_eq!(index_content, "remove.rs blob 99800b85d3383e3a2fb45eb7d0066a4879a9dad0\nhola.rs blob sjdi293usjdkosju29eue2993sjhdia9992udhh0");

        let result = git_rm("a/", "remove.rs");

        // Se chequea que el index se haya modificado correctamente luego de la ejecucion de git_add.
        drop(index_file);
        let mut index_file = File::open("a/.git/index").expect("Error");
        let mut index_content = String::new();
        index_file
            .read_to_string(&mut index_content)
            .expect("Error");
        assert_eq!(
            index_content,
            "hola.rs blob sjdi293usjdkosju29eue2993sjhdia9992udhh0\n"
        );

        fs::remove_dir_all("a/").expect("Falló al remover el directorio temporal");
        assert!(result.is_ok());
    }
}
=======
use crate::errors::GitError;
use crate::util::formats::hash_generate;
use std::fs::{self, File};
use std::io::Read;
use std::io::Write;
use crate::models::client::Client;

const GIT_DIR: &str = "/.git";

/// Esta función se encarga de llamar al comando rm con los parametros necesarios
/// ###Parametros:
/// 'args': Vector de strings que contiene los argumentos que se le pasan a la función rm
/// 'client': Cliente que contiene la información del cliente que se conectó
pub fn handle_rm(args: Vec<&str>, client: Client) -> Result<(), GitError> {
    if args.len() != 1 {
        return Err(GitError::InvalidArgumentCountRmError);
    }
    let directory = client.get_directory_path();
    let file_name = args[0];
    git_rm(&directory, file_name)
}

/// Remueve un archivo del working directory y del index.
/// ###Parametros
/// 'directory': directorio del repositorio local.
/// 'file_name': nombre del archivo a remover.
pub fn git_rm(directory: &str, file_name: &str) -> Result<(), GitError> {

    match compare_hash(file_name, directory) {
        Ok(can_rm) => can_rm,
        Err(_) => return Err(GitError::ReadFileError),
    };

    Ok(())

}

/// Compara el hash del archivo que se quiere remover con el hash de ese archivo que esta en el index.
/// ###Parametros
/// 'file_name': nombre del archivo a remover.
/// 'directory': directorio del repositorio local.
fn compare_hash(file_name: &str, directory: &str) -> Result<(), GitError> {
    let file_path = format!("{}/{}", directory, file_name);
    let file_content = match fs::read_to_string(file_path) {
        Ok(content) => content,
        Err(_) => return Err(GitError::ReadFileError),
    };
    let hash_file = hash_generate(&file_content);
    
    match remove_from_index(directory, file_name, hash_file.as_str()) {
        Ok(_) => {},
        Err(_) => return Err(GitError::ReadFileError),   // CAMBIAR ERROR
    };

    Ok(())
}

/// Obtiene el hash del archivo que se quiere remover del index y lo compara con el hash del archivo
/// que se quiere remover del working directory. Si son iguales, se remueve del index y del working directory.
/// ###Parametros
/// 'directory': directorio del repositorio local.
/// 'file_name': nombre del archivo a remover.
/// 'hash_file': hash del archivo que se quiere remover del index.
fn remove_from_index(directory: &str, file_name: &str, hash_file: &str) -> Result<(), GitError> {
    // directory/.git/index
    let directory_git = format!("{}{}", directory, GIT_DIR);
    let index_file_path = format!("{}{}", directory_git, "/index");
    let index_file_path = index_file_path.as_str();

    let index_file = File::open(index_file_path);
    let mut index_file = match index_file {
        Ok(file) => file,
        Err(_) => return Err(GitError::OpenFileError),
    };
    let mut index_content: String = String::new();
    let read_index_file = index_file.read_to_string(&mut index_content);
    let _ = match read_index_file {
        Ok(file) => file,
        Err(_) => return Err(GitError::ReadFileError),
    };

    // Divide el contenido del índice en líneas.
    let mut lines: Vec<String> = index_content.lines().map(String::from).collect();

    // Encuentra la línea que empiece con el nombre del archivo.
    let index_hash = lines
        .iter()
        .position(|line| line.starts_with(file_name));

    // Si se encuentra la línea, elimínala del vector.
    if let Some(index) = index_hash {
        if lines[index].ends_with(hash_file) {
            lines.remove(index);
            let file_path = format!("{}/{}", directory, file_name);
            // Se remueve del working directory
            match fs::remove_file(file_path) {
                Ok(_) => {},
                Err(_) => return Err(GitError::OpenFileError), // CAMBIAR EL ERROR
            };
        }
        else {
            println!("No se puede remover el archivo porque no esta en su version mas reciente.");
        }
    }

    let mut index_file = match File::create(index_file_path) {
        Ok(file) => file,
        Err(_) => return Err(GitError::OpenFileError),
    };

    // Escribe las líneas restantes en el archivo de índice.
    for line in &lines {
        if writeln!(index_file, "{}", line).is_err() {
            return Err(GitError::WriteFileError);
        };
    }

    Ok(())
}


#[cfg(test)]
mod tests {
    use std::io::Write;

    use super::*;

    #[test]
    fn rm_test() {
        // Se crea un directorio temporal.
        fs::create_dir_all("a/.git").expect("Error");

        // Se crea un archivo temporal y se escribe algo.
        let mut rm_file = File::create(format!("{}remove.rs", "a/")).expect("Error");
        rm_file.write_all(b"hola").expect("Error");

        // Se crea un archivo temporal para el index y se le agregan dos entradas.
        let mut index_file = File::create("a/.git/index").expect("Error");
        index_file.write_all(b"remove.rs blob 99800b85d3383e3a2fb45eb7d0066a4879a9dad0\nhola.rs blob sjdi293usjdkosju29eue2993sjhdia9992udhh0").expect("Error");
        let mut index_file = File::open("a/.git/index").expect("Error");
        let mut index_content = String::new();
        index_file.read_to_string(&mut index_content).expect("Error");

        // Se chequea que el index se haya creado bien.
        assert_eq!(index_content, "remove.rs blob 99800b85d3383e3a2fb45eb7d0066a4879a9dad0\nhola.rs blob sjdi293usjdkosju29eue2993sjhdia9992udhh0");

        let result = git_rm("a/", "remove.rs");

        // Se chequea que el index se haya modificado correctamente luego de la ejecucion de git_add.
        drop(index_file);
        let mut index_file = File::open("a/.git/index").expect("Error");
        let mut index_content = String::new();
        index_file.read_to_string(&mut index_content).expect("Error");
        assert_eq!(index_content, "hola.rs blob sjdi293usjdkosju29eue2993sjhdia9992udhh0\n");

        fs::remove_dir_all("a/").expect("Falló al remover el directorio temporal");
        assert!(result.is_ok());
    }
}
>>>>>>> a4e130b5
<|MERGE_RESOLUTION|>--- conflicted
+++ resolved
@@ -1,4 +1,3 @@
-<<<<<<< HEAD
 use crate::errors::GitError;
 use crate::util::formats::hash_generate;
 use std::fs::{self, File};
@@ -144,165 +143,4 @@
         fs::remove_dir_all("a/").expect("Falló al remover el directorio temporal");
         assert!(result.is_ok());
     }
-}
-=======
-use crate::errors::GitError;
-use crate::util::formats::hash_generate;
-use std::fs::{self, File};
-use std::io::Read;
-use std::io::Write;
-use crate::models::client::Client;
-
-const GIT_DIR: &str = "/.git";
-
-/// Esta función se encarga de llamar al comando rm con los parametros necesarios
-/// ###Parametros:
-/// 'args': Vector de strings que contiene los argumentos que se le pasan a la función rm
-/// 'client': Cliente que contiene la información del cliente que se conectó
-pub fn handle_rm(args: Vec<&str>, client: Client) -> Result<(), GitError> {
-    if args.len() != 1 {
-        return Err(GitError::InvalidArgumentCountRmError);
-    }
-    let directory = client.get_directory_path();
-    let file_name = args[0];
-    git_rm(&directory, file_name)
-}
-
-/// Remueve un archivo del working directory y del index.
-/// ###Parametros
-/// 'directory': directorio del repositorio local.
-/// 'file_name': nombre del archivo a remover.
-pub fn git_rm(directory: &str, file_name: &str) -> Result<(), GitError> {
-
-    match compare_hash(file_name, directory) {
-        Ok(can_rm) => can_rm,
-        Err(_) => return Err(GitError::ReadFileError),
-    };
-
-    Ok(())
-
-}
-
-/// Compara el hash del archivo que se quiere remover con el hash de ese archivo que esta en el index.
-/// ###Parametros
-/// 'file_name': nombre del archivo a remover.
-/// 'directory': directorio del repositorio local.
-fn compare_hash(file_name: &str, directory: &str) -> Result<(), GitError> {
-    let file_path = format!("{}/{}", directory, file_name);
-    let file_content = match fs::read_to_string(file_path) {
-        Ok(content) => content,
-        Err(_) => return Err(GitError::ReadFileError),
-    };
-    let hash_file = hash_generate(&file_content);
-    
-    match remove_from_index(directory, file_name, hash_file.as_str()) {
-        Ok(_) => {},
-        Err(_) => return Err(GitError::ReadFileError),   // CAMBIAR ERROR
-    };
-
-    Ok(())
-}
-
-/// Obtiene el hash del archivo que se quiere remover del index y lo compara con el hash del archivo
-/// que se quiere remover del working directory. Si son iguales, se remueve del index y del working directory.
-/// ###Parametros
-/// 'directory': directorio del repositorio local.
-/// 'file_name': nombre del archivo a remover.
-/// 'hash_file': hash del archivo que se quiere remover del index.
-fn remove_from_index(directory: &str, file_name: &str, hash_file: &str) -> Result<(), GitError> {
-    // directory/.git/index
-    let directory_git = format!("{}{}", directory, GIT_DIR);
-    let index_file_path = format!("{}{}", directory_git, "/index");
-    let index_file_path = index_file_path.as_str();
-
-    let index_file = File::open(index_file_path);
-    let mut index_file = match index_file {
-        Ok(file) => file,
-        Err(_) => return Err(GitError::OpenFileError),
-    };
-    let mut index_content: String = String::new();
-    let read_index_file = index_file.read_to_string(&mut index_content);
-    let _ = match read_index_file {
-        Ok(file) => file,
-        Err(_) => return Err(GitError::ReadFileError),
-    };
-
-    // Divide el contenido del índice en líneas.
-    let mut lines: Vec<String> = index_content.lines().map(String::from).collect();
-
-    // Encuentra la línea que empiece con el nombre del archivo.
-    let index_hash = lines
-        .iter()
-        .position(|line| line.starts_with(file_name));
-
-    // Si se encuentra la línea, elimínala del vector.
-    if let Some(index) = index_hash {
-        if lines[index].ends_with(hash_file) {
-            lines.remove(index);
-            let file_path = format!("{}/{}", directory, file_name);
-            // Se remueve del working directory
-            match fs::remove_file(file_path) {
-                Ok(_) => {},
-                Err(_) => return Err(GitError::OpenFileError), // CAMBIAR EL ERROR
-            };
-        }
-        else {
-            println!("No se puede remover el archivo porque no esta en su version mas reciente.");
-        }
-    }
-
-    let mut index_file = match File::create(index_file_path) {
-        Ok(file) => file,
-        Err(_) => return Err(GitError::OpenFileError),
-    };
-
-    // Escribe las líneas restantes en el archivo de índice.
-    for line in &lines {
-        if writeln!(index_file, "{}", line).is_err() {
-            return Err(GitError::WriteFileError);
-        };
-    }
-
-    Ok(())
-}
-
-
-#[cfg(test)]
-mod tests {
-    use std::io::Write;
-
-    use super::*;
-
-    #[test]
-    fn rm_test() {
-        // Se crea un directorio temporal.
-        fs::create_dir_all("a/.git").expect("Error");
-
-        // Se crea un archivo temporal y se escribe algo.
-        let mut rm_file = File::create(format!("{}remove.rs", "a/")).expect("Error");
-        rm_file.write_all(b"hola").expect("Error");
-
-        // Se crea un archivo temporal para el index y se le agregan dos entradas.
-        let mut index_file = File::create("a/.git/index").expect("Error");
-        index_file.write_all(b"remove.rs blob 99800b85d3383e3a2fb45eb7d0066a4879a9dad0\nhola.rs blob sjdi293usjdkosju29eue2993sjhdia9992udhh0").expect("Error");
-        let mut index_file = File::open("a/.git/index").expect("Error");
-        let mut index_content = String::new();
-        index_file.read_to_string(&mut index_content).expect("Error");
-
-        // Se chequea que el index se haya creado bien.
-        assert_eq!(index_content, "remove.rs blob 99800b85d3383e3a2fb45eb7d0066a4879a9dad0\nhola.rs blob sjdi293usjdkosju29eue2993sjhdia9992udhh0");
-
-        let result = git_rm("a/", "remove.rs");
-
-        // Se chequea que el index se haya modificado correctamente luego de la ejecucion de git_add.
-        drop(index_file);
-        let mut index_file = File::open("a/.git/index").expect("Error");
-        let mut index_content = String::new();
-        index_file.read_to_string(&mut index_content).expect("Error");
-        assert_eq!(index_content, "hola.rs blob sjdi293usjdkosju29eue2993sjhdia9992udhh0\n");
-
-        fs::remove_dir_all("a/").expect("Falló al remover el directorio temporal");
-        assert!(result.is_ok());
-    }
-}
->>>>>>> a4e130b5
+}