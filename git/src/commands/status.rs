--- conflicted
+++ resolved
@@ -1,4 +1,3 @@
-<<<<<<< HEAD
 use crate::consts::*;
 use crate::errors::GitError;
 use crate::models::client::Client;
@@ -19,7 +18,7 @@
         return Err(GitError::InvalidArgumentCountStatusError);
     }
     let directory = client.get_directory_path();
-    git_status(&directory)
+    git_status(directory)
 }
 
 /// Devuelve el nombre de la rama actual.
@@ -91,14 +90,13 @@
 
     let value = print_changes(index_files, untracked_files_list, directory)?;
 
-    println!("{}", value);
     Ok(value)
 }
 
 /// Devuelve el contenido del archivo index.
 /// ###Parámetros:
 /// 'directory_git': directorio del repositorio local.
-fn get_index_content(directory_git: &String) -> Result<String, GitError> {
+pub fn get_index_content(directory_git: &String) -> Result<String, GitError> {
     let index_path = format!("{}/index", directory_git);
     let index_file = File::open(index_path);
     let mut index_file = match index_file {
@@ -367,373 +365,4 @@
 
         fs::remove_dir_all(TEST_DIRECTORY).expect("Error al intentar remover el directorio");
     }
-=======
-use crate::consts::*;
-use crate::errors::GitError;
-use crate::models::client::Client;
-use crate::util::files::{open_file, read_file};
-use crate::util::formats::hash_generate;
-use std::collections::HashMap;
-use std::fs;
-use std::fs::File;
-use std::io::Read;
-use std::path::Path;
-
-/// Esta función se encarga de llamar al comando status con los parametros necesarios
-/// ###Parametros:
-/// 'args': Vector de strings que contiene los argumentos que se le pasan a la función status
-/// 'client': Cliente que contiene la información del cliente que se conectó
-pub fn handle_status(args: Vec<&str>, client: Client) -> Result<String, GitError> {
-    if !args.is_empty() {
-        return Err(GitError::InvalidArgumentCountStatusError);
-    }
-    let directory = client.get_directory_path();
-    git_status(directory)
-}
-
-/// Devuelve el nombre de la rama actual.
-/// ###Parámetros:
-/// 'directory': directorio del repositorio local.
-fn get_head_branch(directory: &str) -> Result<String, GitError> {
-    // "directory/.git/HEAD"
-    let directory_git = format!("{}/{}", directory, GIT_DIR);
-    let head_file_path = Path::new(&directory_git).join(HEAD);
-
-    let head_file = File::open(head_file_path);
-    let mut head_file = match head_file {
-        Ok(file) => file,
-        Err(_) => return Err(GitError::OpenFileError),
-    };
-    let mut head_branch: String = String::new();
-    let read_head_file = head_file.read_to_string(&mut head_branch);
-    let _ = match read_head_file {
-        Ok(file) => file,
-        Err(_) => return Err(GitError::ReadFileError),
-    };
-    let head_branch_name = head_branch.split('/').last();
-    let head_branch_name = match head_branch_name {
-        Some(name) => name,
-        None => return Err(GitError::HeadBranchError),
-    };
-    let head_branch_name = head_branch_name.trim().to_string();
-
-    Ok(head_branch_name)
-}
-
-/// Muestra por pantalla el nombre de la rama actual.
-/// ###Parámetros:
-/// 'directory': directorio del repositorio local.
-pub fn print_head(directory: &str) -> Result<String, GitError> {
-    let head_branch_name = get_head_branch(directory);
-    let head_branch_name = match head_branch_name {
-        Ok(name) => name,
-        Err(_) => return Err(GitError::HeadBranchError),
-    };
-    Ok(head_branch_name)
-}
-
-/// Compara los hashes de los archivos del directorio de trabajo con los de objects e imprime el estado
-/// del repositorio local, incluyendo las diferencias entre los archivos locales y los archivos que ya
-/// fueron agregados al staging area.
-/// ###Parámetros:
-/// 'directory': directorio del repositorio local.
-pub fn git_status(directory: &str) -> Result<String, GitError> {
-    // "directory/.git"
-    let directory_git = format!("{}/{}", directory, GIT_DIR);
-
-    let index_content = get_index_content(&directory_git)?;
-
-    // Divide el contenido del índice en líneas.
-    let lines: Vec<String> = index_content.lines().map(String::from).collect();
-    let mut index_files: Vec<String> = Vec::new();
-    if !lines.is_empty() {
-        for line in lines {
-            index_files.push(line);
-        }
-    }
-
-    let working_directory_hash_list = get_hashes_working_directory(directory)?;
-
-    let objects_hash_list = get_hashes_objects(directory_git)?;
-
-    let untracked_files_list = compare_hash_lists(working_directory_hash_list, objects_hash_list);
-
-    let value = print_changes(index_files, untracked_files_list, directory)?;
-
-    Ok(value)
-}
-
-/// Devuelve el contenido del archivo index.
-/// ###Parámetros:
-/// 'directory_git': directorio del repositorio local.
-pub fn get_index_content(directory_git: &String) -> Result<String, GitError> {
-    let index_path = format!("{}/index", directory_git);
-    let index_file = File::open(index_path);
-    let mut index_file = match index_file {
-        Ok(file) => file,
-        Err(_) => return Err(GitError::OpenFileError),
-    };
-    let mut index_content: String = String::new();
-    let read_index_file = index_file.read_to_string(&mut index_content);
-    let _ = match read_index_file {
-        Ok(file) => file,
-        Err(_) => return Err(GitError::ReadFileError),
-    };
-    Ok(index_content)
-}
-
-/// Imprime los cambios que se realizaron en el repositorio local y no estan en el staging area.
-/// ###Parámetros:
-/// 'updated_files_list': vector con los nombres de los archivos que se modificaron.
-/// 'directory': directorio del repositorio local.
-fn print_changes(
-    index_files_list: Vec<String>,
-    untracked_files_list: Vec<(String, String)>,
-    directory: &str,
-) -> Result<String, GitError> {
-    let mut formatted_result = String::new();
-    let head_branch_name = get_head_branch(directory)?;
-    // Si el vector de archivos modificados esta vacio, significa que no hay cambios
-    formatted_result.push_str("On branch ");
-    formatted_result.push_str(&head_branch_name);
-    if index_files_list.is_empty() && untracked_files_list.is_empty() {
-        formatted_result.push_str(&format!(
-            "Your branch is up to date with 'origin/{}'.\n",
-            head_branch_name
-        ));
-        formatted_result.push_str("\nnothing to commit, working tree clean\n");
-    }
-    if !index_files_list.is_empty() {
-        formatted_result.push_str("\nChanges to be committed:\n");
-        formatted_result.push_str("  (use \"git reset HEAD <file>...\" to unstage)\n");
-
-        for file in index_files_list {
-            let file_name: Vec<&str> = file.split(' ').collect();
-            let file_name = match file_name.first() {
-                Some(name) => name,
-                None => return Err(GitError::HeadBranchError), //CAMBIAR ERROR
-            };
-            formatted_result.push_str(&format!("\tmodified:   {}\n", file_name));
-        }
-    }
-    if !untracked_files_list.is_empty() {
-        formatted_result.push_str("\nChanges not staged for commit:\n");
-        formatted_result
-            .push_str("  (use \"git add <file>...\" to update what will be committed)\n");
-        formatted_result.push_str(
-            "  (use \"git checkout -- <file>...\" to discard changes in working directory)\n",
-        );
-
-        for file in untracked_files_list {
-            let file_path = match file.0.split('/').last() {
-                Some(name) => name,
-                None => return Err(GitError::HeadBranchError), //CAMBIAR ERROR
-            };
-            formatted_result.push_str(&format!("\t{}\n", file_path));
-        }
-    }
-
-    Ok(formatted_result)
-}
-
-/// Compara los hashes de los archivos del directorio de trabajo con los de objects y devuelve un vector
-/// con los nombres de los archivos que se modificaron.
-/// ###Parámetros:
-/// 'working_directory_hash_list': HashMap con los nombres de los archivos en el working directory y sus hashes.
-/// 'objects_hash_list': vector con los hashes de los archivos en objects.
-fn compare_hash_lists(
-    working_directory_hash_list: HashMap<String, String>,
-    objects_hash_list: Vec<String>,
-) -> Vec<(String, String)> {
-    // Comparo los hashes de mis archivos con los de objects para crear un vector con los archivos que se modificaron
-    let mut updated_files_list: Vec<(String, String)> = Vec::new();
-    for hash in &working_directory_hash_list {
-        if !objects_hash_list.contains(hash.1) {
-            updated_files_list.push((hash.0.to_string(), hash.1.to_string()));
-        }
-    }
-    updated_files_list
-}
-
-/// Devuelve un vector con los hashes de los archivos en objects.
-/// ###Parámetros:
-/// 'directory_git': directorio del repositorio local.
-fn get_hashes_objects(directory_git: String) -> Result<Vec<String>, GitError> {
-    let objects_dir = Path::new(&directory_git).join(DIR_OBJECTS);
-    let mut objects_hash_list: Vec<String> = Vec::new();
-    visit_dirs(&objects_dir, &mut objects_hash_list)?;
-    Ok(objects_hash_list)
-}
-
-/// Devuelve un HashMap con los nombres de los archivos en el working directory y sus hashes correspondientes.
-/// ###Parámetros:
-/// 'directory': directorio del repositorio local.
-fn get_hashes_working_directory(directory: &str) -> Result<HashMap<String, String>, GitError> {
-    let mut working_directory_hash_list: HashMap<String, String> = HashMap::new();
-    let working_directory = directory.to_string();
-    calculate_directory_hashes(&working_directory, &mut working_directory_hash_list)?;
-    Ok(working_directory_hash_list)
-}
-
-/// Recorre el directorio de objects recursivamente y devuelve un vector con los hashes de los archivos alli.
-/// ###Parámetros:
-/// 'dir': directorio del repositorio local.
-/// 'hash_list': vector con los hashes de los archivos en objects.
-fn visit_dirs(dir: &Path, hash_list: &mut Vec<String>) -> Result<(), GitError> {
-    if dir.is_dir() {
-        let fs = match fs::read_dir(dir) {
-            Ok(fs) => fs,
-            Err(_) => return Err(GitError::ReadDirError),
-        };
-        for entry in fs {
-            let entry = match entry {
-                Ok(entry) => entry,
-                Err(_) => return Err(GitError::ReadFileError),
-            };
-            let path = entry.path();
-
-            if path.is_dir() {
-                let visit = visit_dirs(&path, hash_list);
-                match visit {
-                    Ok(file) => file,
-                    Err(_) => return Err(GitError::VisitDirectoryError),
-                };
-            } else {
-                let hash_first_part = dir.file_name();
-                let hash_first_part = match hash_first_part {
-                    Some(name) => {
-                        let name_str = name.to_str();
-                        match name_str {
-                            Some(name_str) => name_str,
-                            None => return Err(GitError::GetHashError),
-                        }
-                    }
-                    None => return Err(GitError::GetHashError),
-                };
-
-                let hash_second_part = path.file_name();
-                let hash_second_part = match hash_second_part {
-                    Some(name) => {
-                        let name_str = name.to_str();
-                        match name_str {
-                            Some(name_str) => name_str,
-                            None => return Err(GitError::GetHashError),
-                        }
-                    }
-                    None => return Err(GitError::GetHashError),
-                };
-                let hash = format!("{}{}", hash_first_part, hash_second_part);
-                hash_list.push(hash);
-            }
-        }
-    }
-    Ok(())
-}
-
-/// Recorre el directorio de trabajo recursivamente y devuelve un HashMap con los nombres de los archivos y
-/// sus hashes correspondientes.
-/// ###Parámetros:
-/// 'directory': directorio del repositorio local.
-/// 'hash_list': HashMap con los nombres de los archivos en el working directory y sus hashes.
-pub fn calculate_directory_hashes(
-    directory: &str,
-    hash_list: &mut HashMap<String, String>,
-) -> Result<(), GitError> {
-    let entries = match fs::read_dir(directory) {
-        Ok(entries) => entries,
-        Err(_) => return Err(GitError::ReadDirError),
-    };
-
-    for entry in entries {
-        let entry = match entry {
-            Ok(entry) => entry,
-            Err(_) => return Err(GitError::DirEntryError),
-        };
-        let path = entry.path();
-
-        let file_name = entry.file_name();
-        let entry = match file_name.to_str() {
-            Some(entry) => entry,
-            None => return Err(GitError::PathToStringError),
-        };
-
-        if entry.starts_with('.') {
-            continue;
-        }
-
-        if path.is_dir() {
-            let direct = match path.to_str() {
-                Some(direct) => direct,
-                None => return Err(GitError::PathToStringError),
-            };
-            calculate_directory_hashes(direct, hash_list)?;
-        } else {
-            let file_name = match path.to_str() {
-                Some(file_name) => file_name,
-                None => return Err(GitError::PathToStringError),
-            };
-            let file = open_file(file_name)?;
-            let content = read_file(file)?;
-
-            let header = format!("{} {}\0", BLOB, content.len());
-            let store = header + String::from_utf8_lossy(&content).as_ref();
-            let hash_object = hash_generate(&store);
-
-            hash_list.insert(file_name.to_string(), hash_object);
-        }
-    }
-    Ok(())
-}
-
-#[cfg(test)]
-mod tests {
-    use crate::commands::add::git_add;
-
-    use super::*;
-    use std::io::Write;
-
-    const TEST_DIRECTORY: &str = "./test_repo";
-
-    #[test]
-    fn test_git_status() {
-        if let Err(err) = fs::create_dir_all(&TEST_DIRECTORY) {
-            panic!("Falló al crear el repo de test: {}", err);
-        }
-
-        let directory_git = format!("{}/{}", TEST_DIRECTORY, GIT_DIR);
-        if let Err(err) = fs::create_dir_all(&directory_git) {
-            panic!("Falló al crear la carpeta 'git': {}", err);
-        }
-
-        let head_path = format!("{}/{}/{}", TEST_DIRECTORY, GIT_DIR, HEAD);
-        let mut file = fs::File::create(&head_path).expect("Falló al crear el HEAD");
-        file.write_all(b"ref: refs/heads/master")
-            .expect("Error al escribir en el archivo");
-
-        let objects_path = format!("{}{}", TEST_DIRECTORY, "/.git/objects");
-        if let Err(err) = fs::create_dir_all(&objects_path) {
-            panic!("Falló al crear la carpeta 'objects': {}", err);
-        }
-
-        File::create(format!("{}/.git/index", TEST_DIRECTORY)).expect("Error");
-
-        let file_path = format!("{}/{}", TEST_DIRECTORY, "testfile.rs");
-        let mut file = fs::File::create(&file_path).expect("Falló al crear el archivo");
-        file.write_all(b"Hola Mundo")
-            .expect("Error al escribir en el archivo");
-
-        let file_path2 = format!("{}/{}", TEST_DIRECTORY, "main.rs");
-        let mut file = fs::File::create(&file_path2).expect("Falló al crear el archivo");
-        file.write_all(b"Chau Mundo")
-            .expect("Error al escribir en el archivo");
-
-        assert!(git_status(TEST_DIRECTORY).is_ok());
-
-        let _ = git_add(TEST_DIRECTORY, "testfile.rs");
-
-        assert!(git_status(TEST_DIRECTORY).is_ok());
-
-        fs::remove_dir_all(TEST_DIRECTORY).expect("Error al intentar remover el directorio");
-    }
->>>>>>> 95b4d35e
 }