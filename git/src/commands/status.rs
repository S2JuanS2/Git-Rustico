--- conflicted
+++ resolved
@@ -1,602 +1,309 @@
-<<<<<<< HEAD
-use crate::errors::GitError;
-use crate::util::formats::hash_generate;
-use std::collections::HashMap;
-use std::fs;
-use std::fs::File;
-use std::io::Read;
-use std::path::Path;
-
-const GIT_DIR: &str = "/.git";
-const HEAD_FILE: &str = "HEAD";
-const OBJECTS_DIR: &str = "objects";
-
-/// Devuelve el nombre de la rama actual.
-/// ###Parámetros:
-/// 'directory': directorio del repositorio local.
-fn get_head_branch(directory: &str) -> Result<String, GitError> {
-    // "directory/.git/HEAD"
-    let directory_git = format!("{}{}", directory, GIT_DIR);
-    let head_file_path = Path::new(&directory_git).join(HEAD_FILE);
-
-    let head_file = File::open(head_file_path);
-    let mut head_file = match head_file {
-        Ok(file) => file,
-        Err(_) => return Err(GitError::OpenFileError),
-    };
-    let mut head_branch: String = String::new();
-    let read_head_file = head_file.read_to_string(&mut head_branch);
-    let _ = match read_head_file {
-        Ok(file) => file,
-        Err(_) => return Err(GitError::ReadFileError),
-    };
-    let head_branch_name = head_branch.split('/').last();
-    let head_branch_name = match head_branch_name {
-        Some(name) => name,
-        None => return Err(GitError::HeadBranchError),
-    };
-    let head_branch_name = head_branch_name.trim().to_string();
-
-    Ok(head_branch_name)
-}
-
-/// Muestra por pantalla el nombre de la rama actual.
-/// ###Parámetros:
-/// 'directory': directorio del repositorio local.
-pub fn print_head(directory: &str) -> Result<(), GitError> {
-    let head_branch_name = get_head_branch(directory);
-    let head_branch_name = match head_branch_name {
-        Ok(name) => name,
-        Err(_) => return Err(GitError::HeadBranchError),
-    };
-    println!("On branch {}", head_branch_name);
-    Ok(())
-}
-
-/// Compara los hashes de los archivos del directorio de trabajo con los de objects e imprime el estado
-/// del repositorio local, incluyendo las diferencias entre los archivos locales y los archivos que ya
-/// fueron agregados al staging area.
-/// ###Parámetros:
-/// 'directory': directorio del repositorio local.
-pub fn git_status(directory: &str) -> Result<(), GitError> {
-    // "directory/.git"
-    let directory_git = format!("{}{}", directory, GIT_DIR);
-
-    let working_directory_hash_list = match get_hashes_working_directory(directory) {
-        Ok(value) => value,
-        Err(value) => return value,
-    };
-
-    let objects_hash_list = match get_hashes_objects(directory_git) {
-        Ok(value) => value,
-        Err(value) => return value,
-    };
-
-    let updated_files_list = compare_hash_lists(working_directory_hash_list, objects_hash_list);
-
-    if let Some(value) = print_changes(updated_files_list, directory) {
-        return value;
-    }
-    Ok(())
-}
-
-/// Imprime los cambios que se realizaron en el repositorio local y no estan en el staging area.
-/// ###Parámetros:
-/// 'updated_files_list': vector con los nombres de los archivos que se modificaron.
-/// 'directory': directorio del repositorio local.
-fn print_changes(updated_files_list: Vec<String>, directory: &str) -> Option<Result<(), GitError>> {
-    // Si el vector de archivos modificados esta vacio, significa que no hay cambios
-    if updated_files_list.is_empty() {
-        let head_branch_name = get_head_branch(directory);
-        let head_branch_name = match head_branch_name {
-            Ok(name) => name,
-            Err(_) => return Some(Err(GitError::HeadBranchError)),
-        };
-        println!(
-            "Your branch is up to date with 'origin/{}'.",
-            head_branch_name
-        );
-    } else {
-        println!("Changes not staged for commit:");
-        println!("  (use \"git add <file>...\" to update what will be committed)");
-        println!("  (use \"git reset HEAD <file>...\" to unstage)");
-        for file in updated_files_list {
-            println!("\tmodified:   {}", file);
-        }
-    }
-    None
-}
-
-/// Compara los hashes de los archivos del directorio de trabajo con los de objects y devuelve un vector
-/// con los nombres de los archivos que se modificaron.
-/// ###Parámetros:
-/// 'working_directory_hash_list': HashMap con los nombres de los archivos en el working directory y sus hashes.
-/// 'objects_hash_list': vector con los hashes de los archivos en objects.
-fn compare_hash_lists(working_directory_hash_list: HashMap<String, String>, objects_hash_list: Vec<String>) -> Vec<String> {
-    // Comparo los hashes de mis archivos con los de objects para crear un vector con los archivos que se modificaron
-    let mut updated_files_list: Vec<String> = Vec::new();
-    for hash in &working_directory_hash_list {
-        if !objects_hash_list.contains(hash.1) {
-            updated_files_list.push(hash.0.to_string());
-        }
-    }
-    updated_files_list
-}
-
-/// Devuelve un vector con los hashes de los archivos en objects.
-/// ###Parámetros:
-/// 'directory_git': directorio del repositorio local.
-fn get_hashes_objects(directory_git: String) -> Result<Vec<String>, Result<(), GitError>> {
-    let objects_dir = Path::new(&directory_git).join(OBJECTS_DIR);
-    let mut objects_hash_list: Vec<String> = Vec::new();
-    let visit_objects = visit_dirs(&objects_dir, &mut objects_hash_list);
-    match visit_objects {
-        Ok(file) => file,
-        Err(_) => return Err(Err(GitError::VisitDirectoryError)),
-    };
-    Ok(objects_hash_list)
-}
-
-/// Devuelve un HashMap con los nombres de los archivos en el working directory y sus hashes correspondientes.
-/// ###Parámetros:
-/// 'directory': directorio del repositorio local.
-fn get_hashes_working_directory(directory: &str) -> Result<HashMap<String, String>, Result<(), GitError>> {
-    let mut working_directory_hash_list: HashMap<String, String> = HashMap::new();
-    let working_directory = format!("{}{}", directory, "/git/src");
-    let visit_working_directory =
-        calculate_directory_hashes(&working_directory, &mut working_directory_hash_list);
-    match visit_working_directory {
-        Ok(file) => file,
-        Err(_) => return Err(Err(GitError::VisitDirectoryError)),
-    };
-    Ok(working_directory_hash_list)
-}
-
-/// Recorre el directorio de objects recursivamente y devuelve un vector con los hashes de los archivos alli.
-/// ###Parámetros:
-/// 'dir': directorio del repositorio local.
-/// 'hash_list': vector con los hashes de los archivos en objects.
-fn visit_dirs(dir: &Path, hash_list: &mut Vec<String>) -> Result<(), GitError> {
-    if dir.is_dir() {
-        let fs = match fs::read_dir(dir) {
-            Ok(fs) => fs,
-            Err(_) => return Err(GitError::ReadDirError),
-        };
-        for entry in fs {
-            let entry = match entry {
-                Ok(entry) => entry,
-                Err(_) => return Err(GitError::ReadFileError),
-            };
-            let path = entry.path();
-
-            if path.is_dir() {
-                let visit = visit_dirs(&path, hash_list);
-                match visit {
-                    Ok(file) => file,
-                    Err(_) => return Err(GitError::VisitDirectoryError),
-                };
-            } else {
-                let hash_first_part = dir.file_name();
-                let hash_first_part = match hash_first_part {
-                    Some(name) => {
-                        let name_str = name.to_str();
-                        match name_str {
-                            Some(name_str) => name_str,
-                            None => return Err(GitError::GetHashError),
-                        }
-                    }
-                    None => return Err(GitError::GetHashError),
-                };
-
-                let hash_second_part = path.file_name();
-                let hash_second_part = match hash_second_part {
-                    Some(name) => {
-                        let name_str = name.to_str();
-                        match name_str {
-                            Some(name_str) => name_str,
-                            None => return Err(GitError::GetHashError),
-                        }
-                    }
-                    None => return Err(GitError::GetHashError),
-                };
-                let hash = format!("{}{}", hash_first_part, hash_second_part);
-                hash_list.push(hash);
-            }
-        }
-    }
-    Ok(())
-}
-
-/// Recorre el directorio de trabajo recursivamente y devuelve un HashMap con los nombres de los archivos y
-/// sus hashes correspondientes.
-/// ###Parámetros:
-/// 'directory': directorio del repositorio local.
-/// 'hash_list': HashMap con los nombres de los archivos en el working directory y sus hashes.
-pub fn calculate_directory_hashes(
-    directory: &str,
-    hash_list: &mut HashMap<String, String>,
-) -> Result<(), GitError> {
-    let entries = match fs::read_dir(directory) {
-        Ok(entries) => entries,
-        Err(_) => return Err(GitError::ReadDirError),
-    };
-
-    for entry in entries {
-        let entry = match entry {
-            Ok(entry) => entry,
-            Err(_) => return Err(GitError::DirEntryError),
-        };
-        let path = entry.path();
-
-        if path.is_dir() {
-            let direct = match path.to_str() {
-                Some(direct) => direct,
-                None => return Err(GitError::PathToStringError),
-            };
-            match calculate_directory_hashes(direct, hash_list) {
-                Ok(_) => {}
-                Err(_) => return Err(GitError::GetHashError),
-            };
-        } else {
-            let file_name = match path.to_str() {
-                Some(file_name) => file_name,
-                None => return Err(GitError::PathToStringError),
-            };
-            let file_content = match fs::read_to_string(&path) {
-                Ok(content) => content,
-                Err(e) => {
-                    println!("Error: {}", e);
-                    continue;
-                }
-            };
-
-            let hash = hash_generate(&file_content);
-            hash_list.insert(file_name.to_string(), hash);
-        }
-    }
-    Ok(())
-}
-
-#[cfg(test)]
-mod tests {
-    use super::*;
-    use std::io::Write;
-
-    const TEST_DIRECTORY: &str = "./test_repo";
-
-    #[test]
-    fn test_git_status() {
-        let dir_path = TEST_DIRECTORY.to_string();
-        if let Err(err) = fs::create_dir_all(&dir_path) {
-            panic!("Falló al crear el repo de test: {}", err);
-        }
-
-        let repo_path = format!("{}{}", dir_path, "/git/src");
-        if let Err(err) = fs::create_dir_all(&repo_path) {
-            panic!("Falló al crear la carpeta 'git': {}", err);
-        }
-
-        // El hash de este archivo es: 48124d6dc3b2e693a207667c32ac672414913994
-        let file_path1 = format!("{}/main.rs", repo_path);
-        let mut file = fs::File::create(&file_path1).expect("Falló al crear el archivo");
-        file.write_all(b"Hola Mundo").expect("Error al escribir en el archivo");
-
-        let file_path2 = format!("{}/errors.rs", repo_path);
-        let mut file = fs::File::create(&file_path2).expect("Falló al crear el archivo");
-        file.write_all(b"Aca habria errores").expect("Error al escribir en el archivo");
-
-        let objects_path = format!("{}{}", dir_path, "/.git/objects");
-        if let Err(err) = fs::create_dir_all(&objects_path) {
-            panic!("Falló al crear la carpeta 'objects': {}", err);
-        }
-
-        // Agrego en la carpeta el hash unicamente del file_path1
-        let folder_path = format!("{}/{}", objects_path, "48");
-        if let Err(err) = fs::create_dir_all(&folder_path) {
-            panic!("Falló al crear la carpeta 'd5': {}", err);
-        }
-
-        let file_path = format!("{}/124d6dc3b2e693a207667c32ac672414913994", folder_path);
-        let _ = fs::File::create(&file_path).expect("Falló al crear el archivo");
-
-        assert!(print_head(TEST_DIRECTORY).is_ok());
-        assert!(check_hash(TEST_DIRECTORY).is_ok());
-
-        // Elimina el directorio de prueba
-        if fs::remove_dir_all(TEST_DIRECTORY).is_err() {
-            eprintln!("Error al intentar eliminar el directorio temporal");
-        }
-    }
-}
-=======
-use crate::errors::GitError;
-use crate::models::client::Client;
-use crate::util::formats::hash_generate;
-use std::collections::HashMap;
-use std::fs;
-use std::fs::File;
-use std::io::Read;
-use std::path::Path;
-
-const GIT_DIR: &str = "/.git";
-const HEAD_FILE: &str = "HEAD";
-const OBJECTS_DIR: &str = "objects";
-
-/// Esta función se encarga de llamar al comando status con los parametros necesarios
-/// ###Parametros:
-/// 'args': Vector de strings que contiene los argumentos que se le pasan a la función status
-pub fn handle_status(args: Vec<&str>, client: Client) -> Result<(), GitError> {
-    if args.len() != 0 {
-        return Err(GitError::InvalidArgumentCountStatusError);
-    }
-    let directory = client.get_directory_path();
-    git_status(&directory)
-}
-
-/// Devuelve el nombre de la rama actual.
-/// ###Parámetros:
-/// 'directory': directorio del repositorio local.
-fn get_head_branch(directory: &str) -> Result<String, GitError> {
-    // "directory/.git/HEAD"
-    let directory_git = format!("{}{}", directory, GIT_DIR);
-    let head_file_path = Path::new(&directory_git).join(HEAD_FILE);
-
-    let head_file = File::open(head_file_path);
-    let mut head_file = match head_file {
-        Ok(file) => file,
-        Err(_) => return Err(GitError::OpenFileError),
-    };
-    let mut head_branch: String = String::new();
-    let read_head_file = head_file.read_to_string(&mut head_branch);
-    let _ = match read_head_file {
-        Ok(file) => file,
-        Err(_) => return Err(GitError::ReadFileError),
-    };
-    let head_branch_name = head_branch.split('/').last();
-    let head_branch_name = match head_branch_name {
-        Some(name) => name,
-        None => return Err(GitError::HeadBranchError),
-    };
-    let head_branch_name = head_branch_name.trim().to_string();
-
-    Ok(head_branch_name)
-}
-
-/// Muestra por pantalla el nombre de la rama actual.
-/// ###Parámetros:
-/// 'directory': directorio del repositorio local.
-pub fn print_head(directory: &str) -> Result<(), GitError> {
-    let head_branch_name = get_head_branch(directory);
-    let head_branch_name = match head_branch_name {
-        Ok(name) => name,
-        Err(_) => return Err(GitError::HeadBranchError),
-    };
-    println!("On branch {}", head_branch_name);
-    Ok(())
-}
-
-/// Compara los hashes de los archivos del directorio de trabajo con los de objects e imprime el estado
-/// del repositorio local, incluyendo las diferencias entre los archivos locales y los archivos que ya
-/// fueron agregados al staging area.
-/// ###Parámetros:
-/// 'directory': directorio del repositorio local.
-pub fn git_status(directory: &str) -> Result<(), GitError> {
-    // "directory/.git"
-    let directory_git = format!("{}{}", directory, GIT_DIR);
-
-    let working_directory_hash_list = match get_hashes_working_directory(directory) {
-        Ok(value) => value,
-        Err(value) => return value,
-    };
-
-    let objects_hash_list = match get_hashes_objects(directory_git) {
-        Ok(value) => value,
-        Err(value) => return value,
-    };
-
-    let updated_files_list = compare_hash_lists(working_directory_hash_list, objects_hash_list);
-
-    if let Some(value) = print_changes(updated_files_list, directory) {
-        return value;
-    }
-    Ok(())
-}
-
-/// Imprime los cambios que se realizaron en el repositorio local y no estan en el staging area.
-/// ###Parámetros:
-/// 'updated_files_list': vector con los nombres de los archivos que se modificaron.
-/// 'directory': directorio del repositorio local.
-fn print_changes(updated_files_list: Vec<String>, directory: &str) -> Option<Result<(), GitError>> {
-    // Si el vector de archivos modificados esta vacio, significa que no hay cambios
-    if updated_files_list.is_empty() {
-        let head_branch_name = get_head_branch(directory);
-        let head_branch_name = match head_branch_name {
-            Ok(name) => name,
-            Err(_) => return Some(Err(GitError::HeadBranchError)),
-        };
-        println!(
-            "Your branch is up to date with 'origin/{}'.",
-            head_branch_name
-        );
-    } else {
-        println!("Changes not staged for commit:");
-        println!("  (use \"git add <file>...\" to update what will be committed)");
-        println!("  (use \"git reset HEAD <file>...\" to unstage)");
-        for file in updated_files_list {
-            println!("\tmodified:   {}", file);
-        }
-    }
-    None
-}
-
-/// Compara los hashes de los archivos del directorio de trabajo con los de objects y devuelve un vector
-/// con los nombres de los archivos que se modificaron.
-/// ###Parámetros:
-/// 'working_directory_hash_list': HashMap con los nombres de los archivos en el working directory y sus hashes.
-/// 'objects_hash_list': vector con los hashes de los archivos en objects.
-fn compare_hash_lists(
-    working_directory_hash_list: HashMap<String, String>,
-    objects_hash_list: Vec<String>,
-) -> Vec<String> {
-    // Comparo los hashes de mis archivos con los de objects para crear un vector con los archivos que se modificaron
-    let mut updated_files_list: Vec<String> = Vec::new();
-    for hash in &working_directory_hash_list {
-        if !objects_hash_list.contains(hash.1) {
-            updated_files_list.push(hash.0.to_string());
-        }
-    }
-    updated_files_list
-}
-
-/// Devuelve un vector con los hashes de los archivos en objects.
-/// ###Parámetros:
-/// 'directory_git': directorio del repositorio local.
-fn get_hashes_objects(directory_git: String) -> Result<Vec<String>, Result<(), GitError>> {
-    let objects_dir = Path::new(&directory_git).join(OBJECTS_DIR);
-    let mut objects_hash_list: Vec<String> = Vec::new();
-    let visit_objects = visit_dirs(&objects_dir, &mut objects_hash_list);
-    match visit_objects {
-        Ok(file) => file,
-        Err(_) => return Err(Err(GitError::VisitDirectoryError)),
-    };
-    Ok(objects_hash_list)
-}
-
-/// Devuelve un HashMap con los nombres de los archivos en el working directory y sus hashes correspondientes.
-/// ###Parámetros:
-/// 'directory': directorio del repositorio local.
-fn get_hashes_working_directory(
-    directory: &str,
-) -> Result<HashMap<String, String>, Result<(), GitError>> {
-    let mut working_directory_hash_list: HashMap<String, String> = HashMap::new();
-    let working_directory = format!("{}{}", directory, "/git/src");
-    let visit_working_directory =
-        calculate_directory_hashes(&working_directory, &mut working_directory_hash_list);
-    match visit_working_directory {
-        Ok(file) => file,
-        Err(_) => return Err(Err(GitError::VisitDirectoryError)),
-    };
-    Ok(working_directory_hash_list)
-}
-
-/// Recorre el directorio de objects recursivamente y devuelve un vector con los hashes de los archivos alli.
-/// ###Parámetros:
-/// 'dir': directorio del repositorio local.
-/// 'hash_list': vector con los hashes de los archivos en objects.
-fn visit_dirs(dir: &Path, hash_list: &mut Vec<String>) -> Result<(), GitError> {
-    if dir.is_dir() {
-        let fs = match fs::read_dir(dir) {
-            Ok(fs) => fs,
-            Err(_) => return Err(GitError::ReadDirError),
-        };
-        for entry in fs {
-            let entry = match entry {
-                Ok(entry) => entry,
-                Err(_) => return Err(GitError::ReadFileError),
-            };
-            let path = entry.path();
-
-            if path.is_dir() {
-                let visit = visit_dirs(&path, hash_list);
-                match visit {
-                    Ok(file) => file,
-                    Err(_) => return Err(GitError::VisitDirectoryError),
-                };
-            } else {
-                let hash_first_part = dir.file_name();
-                let hash_first_part = match hash_first_part {
-                    Some(name) => {
-                        let name_str = name.to_str();
-                        match name_str {
-                            Some(name_str) => name_str,
-                            None => return Err(GitError::GetHashError),
-                        }
-                    }
-                    None => return Err(GitError::GetHashError),
-                };
-
-                let hash_second_part = path.file_name();
-                let hash_second_part = match hash_second_part {
-                    Some(name) => {
-                        let name_str = name.to_str();
-                        match name_str {
-                            Some(name_str) => name_str,
-                            None => return Err(GitError::GetHashError),
-                        }
-                    }
-                    None => return Err(GitError::GetHashError),
-                };
-                let hash = format!("{}{}", hash_first_part, hash_second_part);
-                hash_list.push(hash);
-            }
-        }
-    }
-    Ok(())
-}
-
-/// Recorre el directorio de trabajo recursivamente y devuelve un HashMap con los nombres de los archivos y
-/// sus hashes correspondientes.
-/// ###Parámetros:
-/// 'directory': directorio del repositorio local.
-/// 'hash_list': HashMap con los nombres de los archivos en el working directory y sus hashes.
-pub fn calculate_directory_hashes(
-    directory: &str,
-    hash_list: &mut HashMap<String, String>,
-) -> Result<(), GitError> {
-    let entries = match fs::read_dir(directory) {
-        Ok(entries) => entries,
-        Err(_) => return Err(GitError::ReadDirError),
-    };
-
-    for entry in entries {
-        let entry = match entry {
-            Ok(entry) => entry,
-            Err(_) => return Err(GitError::DirEntryError),
-        };
-        let path = entry.path();
-
-        if path.is_dir() {
-            let direct = match path.to_str() {
-                Some(direct) => direct,
-                None => return Err(GitError::PathToStringError),
-            };
-            match calculate_directory_hashes(direct, hash_list) {
-                Ok(_) => {}
-                Err(_) => return Err(GitError::GetHashError),
-            };
-        } else {
-            let file_name = match path.to_str() {
-                Some(file_name) => file_name,
-                None => return Err(GitError::PathToStringError),
-            };
-            let file_content = match fs::read_to_string(&path) {
-                Ok(content) => content,
-                Err(e) => {
-                    println!("Error: {}", e);
-                    continue;
-                }
-            };
-
-            let hash = hash_generate(&file_content);
-            hash_list.insert(file_name.to_string(), hash);
-        }
-    }
-    Ok(())
-}
-
-#[cfg(test)]
-mod tests {
-    use super::*;
-    use std::env;
-
-    #[test]
-    fn test_git_status() {
-        let binding = env::current_dir().expect("No se puede obtener el directorio actual");
-        let current_dir = binding.to_str().unwrap();
-        let current_dir = current_dir.replace("/git", "");
-
-        assert!(print_head(&current_dir).is_ok());
-        assert!(git_status(&current_dir).is_ok());
-    }
-}
->>>>>>> 2925bf44
+use crate::errors::GitError;
+use crate::util::formats::hash_generate;
+use std::collections::HashMap;
+use std::fs;
+use std::fs::File;
+use std::io::Read;
+use std::path::Path;
+
+const GIT_DIR: &str = "/.git";
+const HEAD_FILE: &str = "HEAD";
+const OBJECTS_DIR: &str = "objects";
+
+/// Devuelve el nombre de la rama actual.
+/// ###Parámetros:
+/// 'directory': directorio del repositorio local.
+fn get_head_branch(directory: &str) -> Result<String, GitError> {
+    // "directory/.git/HEAD"
+    let directory_git = format!("{}{}", directory, GIT_DIR);
+    let head_file_path = Path::new(&directory_git).join(HEAD_FILE);
+
+    let head_file = File::open(head_file_path);
+    let mut head_file = match head_file {
+        Ok(file) => file,
+        Err(_) => return Err(GitError::OpenFileError),
+    };
+    let mut head_branch: String = String::new();
+    let read_head_file = head_file.read_to_string(&mut head_branch);
+    let _ = match read_head_file {
+        Ok(file) => file,
+        Err(_) => return Err(GitError::ReadFileError),
+    };
+    let head_branch_name = head_branch.split('/').last();
+    let head_branch_name = match head_branch_name {
+        Some(name) => name,
+        None => return Err(GitError::HeadBranchError),
+    };
+    let head_branch_name = head_branch_name.trim().to_string();
+
+    Ok(head_branch_name)
+}
+
+/// Muestra por pantalla el nombre de la rama actual.
+/// ###Parámetros:
+/// 'directory': directorio del repositorio local.
+pub fn print_head(directory: &str) -> Result<(), GitError> {
+    let head_branch_name = get_head_branch(directory);
+    let head_branch_name = match head_branch_name {
+        Ok(name) => name,
+        Err(_) => return Err(GitError::HeadBranchError),
+    };
+    println!("On branch {}", head_branch_name);
+    Ok(())
+}
+
+/// Compara los hashes de los archivos del directorio de trabajo con los de objects e imprime el estado
+/// del repositorio local, incluyendo las diferencias entre los archivos locales y los archivos que ya
+/// fueron agregados al staging area.
+/// ###Parámetros:
+/// 'directory': directorio del repositorio local.
+pub fn git_status(directory: &str) -> Result<(), GitError> {
+    // "directory/.git"
+    let directory_git = format!("{}{}", directory, GIT_DIR);
+
+    let working_directory_hash_list = match get_hashes_working_directory(directory) {
+        Ok(value) => value,
+        Err(value) => return value,
+    };
+
+    let objects_hash_list = match get_hashes_objects(directory_git) {
+        Ok(value) => value,
+        Err(value) => return value,
+    };
+
+    let updated_files_list = compare_hash_lists(working_directory_hash_list, objects_hash_list);
+
+    if let Some(value) = print_changes(updated_files_list, directory) {
+        return value;
+    }
+    Ok(())
+}
+
+/// Imprime los cambios que se realizaron en el repositorio local y no estan en el staging area.
+/// ###Parámetros:
+/// 'updated_files_list': vector con los nombres de los archivos que se modificaron.
+/// 'directory': directorio del repositorio local.
+fn print_changes(updated_files_list: Vec<String>, directory: &str) -> Option<Result<(), GitError>> {
+    // Si el vector de archivos modificados esta vacio, significa que no hay cambios
+    if updated_files_list.is_empty() {
+        let head_branch_name = get_head_branch(directory);
+        let head_branch_name = match head_branch_name {
+            Ok(name) => name,
+            Err(_) => return Some(Err(GitError::HeadBranchError)),
+        };
+        println!(
+            "Your branch is up to date with 'origin/{}'.",
+            head_branch_name
+        );
+    } else {
+        println!("Changes not staged for commit:");
+        println!("  (use \"git add <file>...\" to update what will be committed)");
+        println!("  (use \"git reset HEAD <file>...\" to unstage)");
+        for file in updated_files_list {
+            println!("\tmodified:   {}", file);
+        }
+    }
+    None
+}
+
+/// Compara los hashes de los archivos del directorio de trabajo con los de objects y devuelve un vector
+/// con los nombres de los archivos que se modificaron.
+/// ###Parámetros:
+/// 'working_directory_hash_list': HashMap con los nombres de los archivos en el working directory y sus hashes.
+/// 'objects_hash_list': vector con los hashes de los archivos en objects.
+fn compare_hash_lists(working_directory_hash_list: HashMap<String, String>, objects_hash_list: Vec<String>) -> Vec<String> {
+    // Comparo los hashes de mis archivos con los de objects para crear un vector con los archivos que se modificaron
+    let mut updated_files_list: Vec<String> = Vec::new();
+    for hash in &working_directory_hash_list {
+        if !objects_hash_list.contains(hash.1) {
+            updated_files_list.push(hash.0.to_string());
+        }
+    }
+    updated_files_list
+}
+
+/// Devuelve un vector con los hashes de los archivos en objects.
+/// ###Parámetros:
+/// 'directory_git': directorio del repositorio local.
+fn get_hashes_objects(directory_git: String) -> Result<Vec<String>, Result<(), GitError>> {
+    let objects_dir = Path::new(&directory_git).join(OBJECTS_DIR);
+    let mut objects_hash_list: Vec<String> = Vec::new();
+    let visit_objects = visit_dirs(&objects_dir, &mut objects_hash_list);
+    match visit_objects {
+        Ok(file) => file,
+        Err(_) => return Err(Err(GitError::VisitDirectoryError)),
+    };
+    Ok(objects_hash_list)
+}
+
+/// Devuelve un HashMap con los nombres de los archivos en el working directory y sus hashes correspondientes.
+/// ###Parámetros:
+/// 'directory': directorio del repositorio local.
+fn get_hashes_working_directory(directory: &str) -> Result<HashMap<String, String>, Result<(), GitError>> {
+    let mut working_directory_hash_list: HashMap<String, String> = HashMap::new();
+    let working_directory = format!("{}{}", directory, "/git/src");
+    let visit_working_directory =
+        calculate_directory_hashes(&working_directory, &mut working_directory_hash_list);
+    match visit_working_directory {
+        Ok(file) => file,
+        Err(_) => return Err(Err(GitError::VisitDirectoryError)),
+    };
+    Ok(working_directory_hash_list)
+}
+
+/// Recorre el directorio de objects recursivamente y devuelve un vector con los hashes de los archivos alli.
+/// ###Parámetros:
+/// 'dir': directorio del repositorio local.
+/// 'hash_list': vector con los hashes de los archivos en objects.
+fn visit_dirs(dir: &Path, hash_list: &mut Vec<String>) -> Result<(), GitError> {
+    if dir.is_dir() {
+        let fs = match fs::read_dir(dir) {
+            Ok(fs) => fs,
+            Err(_) => return Err(GitError::ReadDirError),
+        };
+        for entry in fs {
+            let entry = match entry {
+                Ok(entry) => entry,
+                Err(_) => return Err(GitError::ReadFileError),
+            };
+            let path = entry.path();
+
+            if path.is_dir() {
+                let visit = visit_dirs(&path, hash_list);
+                match visit {
+                    Ok(file) => file,
+                    Err(_) => return Err(GitError::VisitDirectoryError),
+                };
+            } else {
+                let hash_first_part = dir.file_name();
+                let hash_first_part = match hash_first_part {
+                    Some(name) => {
+                        let name_str = name.to_str();
+                        match name_str {
+                            Some(name_str) => name_str,
+                            None => return Err(GitError::GetHashError),
+                        }
+                    }
+                    None => return Err(GitError::GetHashError),
+                };
+
+                let hash_second_part = path.file_name();
+                let hash_second_part = match hash_second_part {
+                    Some(name) => {
+                        let name_str = name.to_str();
+                        match name_str {
+                            Some(name_str) => name_str,
+                            None => return Err(GitError::GetHashError),
+                        }
+                    }
+                    None => return Err(GitError::GetHashError),
+                };
+                let hash = format!("{}{}", hash_first_part, hash_second_part);
+                hash_list.push(hash);
+            }
+        }
+    }
+    Ok(())
+}
+
+/// Recorre el directorio de trabajo recursivamente y devuelve un HashMap con los nombres de los archivos y
+/// sus hashes correspondientes.
+/// ###Parámetros:
+/// 'directory': directorio del repositorio local.
+/// 'hash_list': HashMap con los nombres de los archivos en el working directory y sus hashes.
+pub fn calculate_directory_hashes(
+    directory: &str,
+    hash_list: &mut HashMap<String, String>,
+) -> Result<(), GitError> {
+    let entries = match fs::read_dir(directory) {
+        Ok(entries) => entries,
+        Err(_) => return Err(GitError::ReadDirError),
+    };
+
+    for entry in entries {
+        let entry = match entry {
+            Ok(entry) => entry,
+            Err(_) => return Err(GitError::DirEntryError),
+        };
+        let path = entry.path();
+
+        if path.is_dir() {
+            let direct = match path.to_str() {
+                Some(direct) => direct,
+                None => return Err(GitError::PathToStringError),
+            };
+            match calculate_directory_hashes(direct, hash_list) {
+                Ok(_) => {}
+                Err(_) => return Err(GitError::GetHashError),
+            };
+        } else {
+            let file_name = match path.to_str() {
+                Some(file_name) => file_name,
+                None => return Err(GitError::PathToStringError),
+            };
+            let file_content = match fs::read_to_string(&path) {
+                Ok(content) => content,
+                Err(e) => {
+                    println!("Error: {}", e);
+                    continue;
+                }
+            };
+
+            let hash = hash_generate(&file_content);
+            hash_list.insert(file_name.to_string(), hash);
+        }
+    }
+    Ok(())
+}
+
+#[cfg(test)]
+mod tests {
+    use super::*;
+    use std::io::Write;
+
+    const TEST_DIRECTORY: &str = "./test_repo";
+
+    #[test]
+    fn test_git_status() {
+        let dir_path = TEST_DIRECTORY.to_string();
+        if let Err(err) = fs::create_dir_all(&dir_path) {
+            panic!("Falló al crear el repo de test: {}", err);
+        }
+
+        let repo_path = format!("{}{}", dir_path, "/git/src");
+        if let Err(err) = fs::create_dir_all(&repo_path) {
+            panic!("Falló al crear la carpeta 'git': {}", err);
+        }
+
+        // El hash de este archivo es: 48124d6dc3b2e693a207667c32ac672414913994
+        let file_path1 = format!("{}/main.rs", repo_path);
+        let mut file = fs::File::create(&file_path1).expect("Falló al crear el archivo");
+        file.write_all(b"Hola Mundo").expect("Error al escribir en el archivo");
+
+        let file_path2 = format!("{}/errors.rs", repo_path);
+        let mut file = fs::File::create(&file_path2).expect("Falló al crear el archivo");
+        file.write_all(b"Aca habria errores").expect("Error al escribir en el archivo");
+
+        let objects_path = format!("{}{}", dir_path, "/.git/objects");
+        if let Err(err) = fs::create_dir_all(&objects_path) {
+            panic!("Falló al crear la carpeta 'objects': {}", err);
+        }
+
+        // Agrego en la carpeta el hash unicamente del file_path1
+        let folder_path = format!("{}/{}", objects_path, "48");
+        if let Err(err) = fs::create_dir_all(&folder_path) {
+            panic!("Falló al crear la carpeta 'd5': {}", err);
+        }
+
+        let file_path = format!("{}/124d6dc3b2e693a207667c32ac672414913994", folder_path);
+        let _ = fs::File::create(&file_path).expect("Falló al crear el archivo");
+
+        assert!(print_head(TEST_DIRECTORY).is_ok());
+        assert!(check_hash(TEST_DIRECTORY).is_ok());
+
+        // Elimina el directorio de prueba
+        if fs::remove_dir_all(TEST_DIRECTORY).is_err() {
+            eprintln!("Error al intentar eliminar el directorio temporal");
+        }
+    }
+}