--- conflicted
+++ resolved
@@ -39,12 +39,9 @@
     DeleteBranchError,
     BranchDoesntExistError,
     BranchNotFoundError,
-<<<<<<< HEAD
-    RemoteDoesntExistError,
-=======
     HashObjectInvalid,
     DecompressionFailed,
->>>>>>> 45db5e6f
+    RemoteDoesntExistError,
 }
 
 impl GitError {
@@ -90,15 +87,12 @@
             GitError::DeleteBranchError => "No se pudo borrar la branch",
             GitError::BranchDoesntExistError => "Ruta especificada no concordó con ningún archivo conocido por git",
             GitError::BranchNotFoundError => "fatal: la rama no existe",
-<<<<<<< HEAD
-            GitError::RemoteDoesntExistError => "fatal: el repositorio remoto no existe",
-=======
             GitError::HashObjectInvalid => "Hash del Objeto inválido",
             GitError::DecompressionFailed => "Falló al descomprimir el archivo",
             GitError::CreateFileError => "Falló al crear el archivo",
             GitError::WriteFileError => "Falló al escribir en el archivo",
             GitError::CreateDirError => "Falló al crear el directorio",
->>>>>>> 45db5e6f
+            GitError::RemoteDoesntExistError => "fatal: el repositorio remoto no existe",
         }
     }
 }