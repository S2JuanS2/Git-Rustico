--- conflicted
+++ resolved
@@ -47,17 +47,14 @@
     WriteStreamError,
     SendCommandError,
     HeaderPackFileReadError,
-<<<<<<< HEAD
     HeadBranchError,
     VisitDirectoryError,
     GetHashError,
     ReadDirError,
     DirEntryError,
     PathToStringError,
-=======
     InvalidObjectType,
     InvalidObjectLength,
->>>>>>> 035f10cb
 }
 
 impl GitError {
@@ -111,7 +108,6 @@
             GitError::CopyFileError => "Fallo al copiar el archivo",
             GitError::CreateDirError => "Fallo al crear el directorio",
             GitError::RemoteDoesntExistError => "fatal: el repositorio remoto no existe",
-<<<<<<< HEAD
             GitError::WriteStreamError => "Falló al enviar datos al socket",
             GitError::SendCommandError => "Falló al enviar el comando",
             GitError::HeaderPackFileReadError => "Falló al leer el header del packfile recibo del servidor",
@@ -121,13 +117,11 @@
             GitError::VisitDirectoryError => "No se pudo recorrer el directorio",
             GitError::GetHashError => "No se pudo obtener el hash del objeto",
             GitError::PathToStringError => "No se pudo convertir el path a str",
-=======
             GitError::WriteStreamError => "Fallo al enviar datos al socket",
             GitError::SendCommandError => "Fallo al enviar el comando",
             GitError::HeaderPackFileReadError => "Fallo al leer el header del packfile recibo del servidor",
             GitError::InvalidObjectType => "Fallo al leer en el header, se leyo un tipo de objeto invalido",
             GitError::InvalidObjectLength => "Fallo al leer en el header, se leyo una longitud de objecto invalido",
->>>>>>> 035f10cb
         }
     }
 }