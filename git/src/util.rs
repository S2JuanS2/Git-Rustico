//! # Módulo de Utilidades
//!
//! Este módulo contiene varias funciones y utilidades que son útiles en todo el proyecto.
//!
//! ## Submódulos
//!
//! El módulo de utilidades se divide en submódulos especializados que abordan áreas específicas de funcionalidad.
//!
//! - [`submodulo1`](submodulo1): Contiene funciones y tipos relacionados con cierta funcionalidad.
//!
//! - [`submodulo2`](submodulo2): Proporciona utilidades específicas para otra área del proyecto.
//!
//! ## Ejemplo de uso
//!
//! ```rust
//! use git::util::validation::valid_ip;
//!
//! let resultado = valid_ip("127.0.0.0");
//! assert!(resultado.is_ok());
//! ```
//!
//! ## Funciones disponibles
//!
//! - `mi_funcion(valor: i32) -> i32`: Una función de ejemplo que realiza una operación simple.
//!
//! - `otra_funcion(cadena: &str) -> String`: Otra función de ejemplo que opera en cadenas.
//!
//! ## Tipos y Estructuras
//!
//! - `MiEstructura`: Una estructura personalizada utilizada en algunas funciones.
//!
//! ## Notas
//!
//! Este módulo proporciona una colección de funciones de utilidad para simplificar
//! ciertas tareas comunes en el proyecto. Explora los submódulos para acceder a funciones
//! y tipos más específicos.
//! ```
//!

pub mod validation;

pub mod connections;

<<<<<<< HEAD
pub mod request;

pub mod pkt_line;

pub mod advertised;

pub mod negotiation;
=======
pub mod formats;
>>>>>>> 83f177de
<|MERGE_RESOLUTION|>--- conflicted
+++ resolved
@@ -41,7 +41,6 @@
 
 pub mod connections;
 
-<<<<<<< HEAD
 pub mod request;
 
 pub mod pkt_line;
@@ -49,6 +48,5 @@
 pub mod advertised;
 
 pub mod negotiation;
-=======
-pub mod formats;
->>>>>>> 83f177de
+
+pub mod formats;