--- conflicted
+++ resolved
@@ -169,12 +169,8 @@
 /// * `Err(GitError)`: .
 ///
 pub fn read_type(decompressed_data: &[u8]) -> Result<String, GitError> {
-<<<<<<< HEAD
     let content = decompressed_data;
-=======
-    let content = &decompressed_data[..];
->>>>>>> d3d6b6a3
-
+  
     let mut type_object: Vec<u8> = Vec::new();
     let mut index = 0;
     while index < content.len() && content[index] != SPACE {
@@ -197,12 +193,8 @@
 /// * `Err(GitError)`: .
 ///
 pub fn read_size(decompressed_data: &[u8]) -> Result<String, GitError> {
-<<<<<<< HEAD
     let content = decompressed_data;
-=======
-    let content = &decompressed_data[..];
->>>>>>> d3d6b6a3
-
+  
     let mut size: Vec<u8> = Vec::new();
     let mut index = 0;
     while index < content.len() && content[index] != SPACE {
@@ -229,11 +221,7 @@
 /// * `Err(GitError)`: .
 ///
 pub fn read_tree(decompressed_data: &[u8]) -> Result<String, GitError> {
-<<<<<<< HEAD
     let content = decompressed_data;
-=======
-    let content = &decompressed_data[..];
->>>>>>> d3d6b6a3
 
     let mut index = 0;
     while index < content.len() && content[index] != NULL {
@@ -287,11 +275,8 @@
 /// * `Err(GitError)`: .
 ///
 pub fn read_commit(decompressed_data: &[u8]) -> Result<String, GitError> {
-<<<<<<< HEAD
     let result_normal = decompressed_data;
-=======
-    let result_normal = &decompressed_data[..];
->>>>>>> d3d6b6a3
+
     let mut index = 0;
     while index < result_normal.len() && result_normal[index] != NULL {
         index += 1;
@@ -313,11 +298,8 @@
 /// * `Err(GitError)`: .
 ///
 pub fn read_blob(decompressed_data: &[u8]) -> Result<String, GitError> {
-<<<<<<< HEAD
     let result_normal = decompressed_data;
-=======
-    let result_normal = &decompressed_data[..];
->>>>>>> d3d6b6a3
+
     let mut index = 0;
     while index < result_normal.len() && result_normal[index] != NULL {
         index += 1;
