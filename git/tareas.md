--- conflicted
+++ resolved
@@ -4,12 +4,10 @@
 - No valido si el archivo configuracion tenga un nombre o usuario, si no tiene que debo hacer? Terminar con el programa lo mas seguro. Faltaria validar esto
 -Operacion -> ELiminarlo
 3 comandos de git y un servidor basico
-<<<<<<< HEAD
-- Mejorar la lectura de clone
-=======
+
+
 - AGrega 
 
 ## commands
 
-- Corregir nombres de errores.
->>>>>>> 83f177de
+- Corregir nombres de errores.